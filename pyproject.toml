[build-system]
requires = ["hatchling"]
build-backend = "hatchling.build"

[project]
name = "stablehlo-coreml-experimental"
dynamic = ["version"]
authors = [
    { name="Kasper Nielsen", email="kasper0406@gmail.com" },
]
description = "Convert StableHLO models into Apple Core ML format"
readme = "README.md"
classifiers = [
    "Development Status :: 3 - Alpha",
    "License :: OSI Approved :: MIT License",
    "Intended Audience :: Developers",
    "Intended Audience :: End Users/Desktop",
    "Operating System :: MacOS :: MacOS X",
    "Programming Language :: Python",
    "Topic :: Scientific/Engineering",
    "Topic :: Software Development"
]
keywords=[ "stablehlo", "hlo", "xla", "coreml", "machinelearning", "ml", "coremltools", "converter", "neural" ]
requires-python = ">=3.9"

dependencies = [
<<<<<<< HEAD
    'coremltools>=9.0; python_version >= "3.10" and python_version <= "3.12"',
=======
    'coremltools>=9.0; python_version >= "3.10" and python_version <= "3.13"',
>>>>>>> 58b3827a
    "numpy~=2.0",

    # Jax is not actually a strict requirement for the main library.
    # However, the code relies on the mlir StableHLO python bindings, and currently they are not published to pip
    # and the only pre-built stand-alone library is only built for linux.
    # Onces https://github.com/openxla/stablehlo/issues/2346 is resolved, this dependency can be switch to stablehlo instead.
    "jax>=0.8.1",
]

[tool.hatch.version]
path = "stablehlo_coreml/__init__.py"

[tool.hatch.build.targets.wheel]
# This setting is needed as long as we publish with the `_experimental` suffix
packages = ["stablehlo_coreml"]

[[tool.hatch.envs.test.matrix]]
python = ["3.12", "3.13"]

[tool.hatch.envs.test]
randomize = true
parallel = true

extra-dependencies = [
    "pytest",
    "flax>=0.12.0",
    "flatbuffers",
    "einops",
    "pillow",
    "equinox>=0.13.2",
]

[[tool.hatch.envs.test-pytorch.matrix]]
python = ["3.12", "3.13"]

[tool.hatch.envs.test-pytorch]
randomize = true
parallel = true

extra-dependencies = [
    "pytest",
    "torch>=2.9.1",
    "torchvision",
    "torchax",
    "flax", # torchax wants flax to be installed
    "transformers",
]

[project.urls]
Homepage = "https://github.com/kasper0406/stablehlo-coreml"
Issues = "https://github.com/kasper0406/stablehlo-coreml/issues"<|MERGE_RESOLUTION|>--- conflicted
+++ resolved
@@ -24,11 +24,7 @@
 requires-python = ">=3.9"
 
 dependencies = [
-<<<<<<< HEAD
-    'coremltools>=9.0; python_version >= "3.10" and python_version <= "3.12"',
-=======
     'coremltools>=9.0; python_version >= "3.10" and python_version <= "3.13"',
->>>>>>> 58b3827a
     "numpy~=2.0",
 
     # Jax is not actually a strict requirement for the main library.
