--- conflicted
+++ resolved
@@ -26,13 +26,8 @@
     CompareOp, ConvertOp, SelectOp, DynamicSliceOp, ReturnOp, ConvolutionOp, MinOp,
     MaxOp, RsqrtOp, TanhOp, SineOp, CosineOp, TanOp, Atan2Op, ConcatenateOp, TransposeOp,
     DynamicUpdateSliceOp, SliceOp, CustomCallOp, IotaOp, ReduceOp, ReduceWindowOp,
-<<<<<<< HEAD
-    OrOp, AndOp, NotOp, ReverseOp, IsFiniteOp, GatherOp, PowOp, PadOp,
-    ScatterOp, RemOp, FloorOp, CeilOp, ClampOp, CaseOp,
-=======
     OrOp, AndOp, NotOp, ReverseOp, IsFiniteOp, GatherOp, PowOp, PadOp, RemOp,
-    FloorOp, CeilOp, SortOp, ClampOp, CaseOp,
->>>>>>> 58b3827a
+    ScatterOp, FloorOp, CeilOp, SortOp, ClampOp, CaseOp,
 )
 from jaxlib.mlir.dialects.mhlo import (TopKOp, AsinOp, AcosOp, SinhOp, CoshOp, AsinhOp, AcoshOp, AtanhOp)
 from jax._src.lib.mlir.dialects import hlo
@@ -562,14 +557,10 @@
             elif comparison_direction == "NE":
                 cml_op = mb.logical_xor(x=lhs, y=rhs)
             else:
-<<<<<<< HEAD
-                raise ValueError("Boolean inequalities are not supported!")
-=======
                 raise ValueError(
                     f"Boolean comparison operations other than EQ and NE (such as GT, LT, GE, LE) are not supported! "
                     f"Attempted operation: {comparison_direction}"
                 )
->>>>>>> 58b3827a
         else:
             cml_op = cml_op_builder(x=lhs, y=rhs)
         context.add_result(op.result, cml_op)
@@ -1031,13 +1022,12 @@
         start_indices_rank = len(start_indices.shape)
 
         dim_numbers = hlo.GatherDimensionNumbers(op.dimension_numbers)
-<<<<<<< HEAD
         dim_mapping = dim_numbers.start_index_map
         dim_batches = dim_numbers.operand_batching_dims
 
         if dim_numbers.index_vector_dim != start_indices_rank - 1:
             raise ValueError("The `index_vector_dim` is only supported to be the last dimension")
-        if dim_batches != dim_numbers.start_indices_batching_dims:
+        if dim_batches != dim_numbers.start_indices_batching_dims:  # TODO: restriction only applies to native
             raise ValueError("Operand and index batch dimensions are only supported if they match")
         inferred_sizes = np.array([
             1 if i in dim_mapping or i in dim_batches else
@@ -1061,15 +1051,6 @@
                 result = mb.expand_dims(x=result, axes=window_outputs)
                 context.add_result(op.result, result)
                 return
-
-        if dim_numbers.operand_batching_dims != []:
-            raise ValueError("Batched operand dims gather is not supported!")
-        if dim_numbers.start_indices_batching_dims != []:
-            raise ValueError("Batched start indices gather is not supported!")
-=======
-        if dim_numbers.index_vector_dim != start_indices_rank - 1:
-            raise ValueError("The `index_vector_dim` is only supported to be the last dimension")
->>>>>>> 58b3827a
 
         result_rank = len(op.result.type.shape)
         slice_sizes = op.slice_sizes
