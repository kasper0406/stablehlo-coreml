from coremltools import _logger as logger
from coremltools.converters.mil import mil
from coremltools.converters.mil.mil import Builder as mb
from coremltools.converters.mil.mil import Function, Program, types
from coremltools.converters.mil._deployment_compatibility import AvailableTarget
from coremltools.converters.mil.mil.ops.defs._utils import (
    promote_input_dtypes,
)
from .utils import index_by_slices, update_tensor_by_slice, iterate_indexes_in_shapes

from jaxlib.mlir import ir
from jaxlib.mlir.dialects.func import FuncOp, CallOp, ReturnOp as FuncReturnOp
from jaxlib.mlir.dialects.stablehlo import (
    AddOp, SubtractOp, MulOp, DivOp, NegOp, SignOp, AbsOp, ExpOp, Log1pOp, SqrtOp,
    ConstantOp, DotGeneralOp, ReshapeOp, BroadcastInDimOp, WhileOp, CompareOp,
<<<<<<< HEAD
    ConvertOp, SelectOp, DynamicSliceOp, ReturnOp, ConvolutionOp, MinOp, MaxOp, RsqrtOp,
    TanhOp, ConcatenateOp, TransposeOp, DynamicUpdateSliceOp, SliceOp, ReduceOp,
=======
    ConvertOp, SelectOp, DynamicSliceOp, ReturnOp, ConvolutionOp, MaxOp, RsqrtOp,
    TanhOp, ConcatenateOp, TransposeOp, DynamicUpdateSliceOp, SliceOp, CustomCallOp,
>>>>>>> db50958d
    IotaOp
)
from jaxlib.mlir.dialects.mhlo import (TopKOp)
from jax._src.lib.mlir.dialects import hlo

import numpy as np

from typing import List, Optional
import inspect
from functools import partial, reduce


def convert(module, minimum_deployment_target: AvailableTarget):
    if minimum_deployment_target < AvailableTarget.iOS18:
        raise ValueError("Converting to <iOS18 is not supported")

    converter = StableHloConverter(opset_version=minimum_deployment_target)
    return converter.convert(module)


class TranscriptionContext:
    def __init__(self):
        self._path = []
        self.seen_paths = set()
        self.variables = {}  # Nested map: path -> variable -> mil var

    def push_function(self, name: str):
        counter = 0
        ctx_name = name
        while True:
            new_path = self._path + [ctx_name]
            if "/".join(new_path) in self.seen_paths:
                # Ensure that the new context name is in fact unique
                # A collision can happen if the same function is called twice
                ctx_name = f"{name}_{counter}"
                counter += 1
            else:
                self._path.append(ctx_name)
                self.seen_paths.add(self.path())
                return ctx_name

    def pop_function(self):
        self.variables.pop(self.path())
        self._path.pop()

    def add_variable(self, name: str, mil_var):
        path = self.path()
        if path not in self.variables:
            self.variables[path] = {}

        if name in self.variables[path]:
            raise ValueError(f"Variable {name} is already defined in path {path}")
        self.variables[path][name] = mil_var

    def __getitem__(self, name: str):
        path = self.path()
        ctx = self.variables[path]
        if name not in ctx:
            raise ValueError(f"Variable with name {name} is not defined in path {path}")
        return ctx[name]

    def path(self) -> str:
        return "/".join(self._path)


def register_stablehlo_op(func):
    # Check the signature
    sig = inspect.signature(func)
    params = list(sig.parameters.values())

    # Exclude 'self' from the parameters
    params = params[1:]

    error_msg = "HLO op implementations should take parameters of exactly " \
                "(context: TranscriptionContext, op: <HLO_OP_TYPE>)"
    if len(params) != 2:
        raise TypeError(error_msg)

    if not issubclass(params[0].annotation, TranscriptionContext):
        raise TypeError(error_msg)

    # We identify the function by the type of operation it implements
    func._implements_hlo_op = params[1].annotation
    return func


class StableHloOpsRegistry(type):
    def __init__(cls, name, bases, clsdict):
        super().__init__(name, bases, clsdict)

        cls._stablehlo_ops_registry = {}
        for name, method in clsdict.items():
            op_type = getattr(method, '_implements_hlo_op', False)
            if callable(method) and op_type:
                if op_type in cls._stablehlo_ops_registry:
                    raise TypeError(f"StableHLO op {op_type} has been registered more than once!")
                cls._stablehlo_ops_registry[op_type] = method

    def _dispatch_op(cls, self, context: TranscriptionContext, op):
        if type(op) not in self._stablehlo_ops_registry:
            raise TypeError(f"The StableHLO op {type(op)} has not been implemented!")

        op_method = self._stablehlo_ops_registry[type(op)]
        return op_method(self, context, op)

    def __call__(cls, *args, **kwargs):
        # Register the dispatch_op method
        instance = super().__call__(*args, **kwargs)
        setattr(instance, 'dispatch_op', cls._dispatch_op)
        return instance


class StableHloConverter(metaclass=StableHloOpsRegistry):

    def __init__(self, opset_version: Optional[int] = None):
        self.opset_version = AvailableTarget(opset_version) if opset_version is not None else None
        self.prog = mil.Program()
        self.func_index = {}

    def convert(self, module: ir.Module) -> Program:
        logger.info("Converting graph.")

        # Build function index to resolve/inline HLO function calls
        for func in module.body:
            self.func_index[func.name.value] = func

        for func in module.body:
            if "public" == func.visibility.value:
                self.build_func(func)

        return self.prog

    def build_func(self, hlo_func: FuncOp):
        context = TranscriptionContext()  # Map from results to created variables

        func_inputs = {}
        for arg in hlo_func.arguments:
            shape = arg.type.shape
            if shape == []:
                shape = [1]

            func_inputs[arg.get_name()] = mb.placeholder(
                shape=shape, dtype=self.__get_dtype(arg.type.element_type)
            )

        with Function(func_inputs, opset_version=self.opset_version) as ssa_func:
            for name in func_inputs.keys():
                context.add_variable(name, ssa_func.inputs[name])

            ssa_func.set_outputs(self.process_block(context, hlo_func.body.blocks[0]))
            self.prog.add_function(hlo_func.name.value, ssa_func)

    def process_block(self, context: TranscriptionContext, block: ir.Block):
        outputs = None
        for op in block:
            # Convention: Only the "return" op is returning from its building function
            # TODO: Check that "return" is always the last node!
            ret = self.dispatch_op(self, context, op)
            if ret is not None:
                if outputs is not None:
                    raise ValueError("More than 1 return op in block!")
                outputs = ret
        return outputs

    @register_stablehlo_op
    def op_call(self, context: TranscriptionContext, op: CallOp):
        # We can not do function calls in MIL, so we have to inline the function

        # Get the argument mapping prior to entering the function context
        context_args = []

        for arg in op.operands:
            context_args.append(context[arg.get_name()])

        func_name = op.callee.value
        hlo_func = self.func_index[op.callee.value]
        params = hlo_func.arguments
        outputs = self.__invoke_hlo_function(context, func_name, params, hlo_func.body, context_args)

        # Configure return value
        for result, output in zip(op.results, outputs):
            context.add_variable(result.get_name(), output)

    @register_stablehlo_op
    def op_return(self, context: TranscriptionContext, op: ReturnOp):
        return [context[result.get_name()] for result in op.operands]

    @register_stablehlo_op
    def op_func_return(self, context: TranscriptionContext, op: FuncReturnOp):
        # The HLO / MLIR types for function return ops seem to be both in use
        # The behaviour and fields of the two types should be similar, so we
        # simply delegate to the HLO version
        return self.op_return(context, op)

    @register_stablehlo_op
    def op_add(self, context: TranscriptionContext, op: AddOp):
        lhs = context[op.lhs.get_name()]
        rhs = context[op.rhs.get_name()]
        cml_op = mb.add(x=lhs, y=rhs)
        context.add_variable(op.result.get_name(), cml_op)

    @register_stablehlo_op
    def op_subtract(self, context: TranscriptionContext, op: SubtractOp):
        lhs = context[op.lhs.get_name()]
        rhs = context[op.rhs.get_name()]
        cml_op = mb.sub(x=lhs, y=rhs)
        context.add_variable(op.result.get_name(), cml_op)

    @register_stablehlo_op
    def op_mul(self, context: TranscriptionContext, op: MulOp):
        lhs = context[op.lhs.get_name()]
        rhs = context[op.rhs.get_name()]
        cml_op = mb.mul(x=lhs, y=rhs)
        context.add_variable(op.result.get_name(), cml_op)

    @register_stablehlo_op
    def op_div(self, context: TranscriptionContext, op: DivOp):
        lhs = context[op.lhs.get_name()]
        rhs = context[op.rhs.get_name()]

        # From HLO constraints we know the base-types should line up
        lhs_type = self.__resolve_type(lhs)
        rhs_type = self.__resolve_type(rhs)
        if lhs_type != rhs_type:
            raise ValueError(f"Division not supported for different types. lhs type: {lhs_type}, rhs type: {rhs_type}")
        if types.is_complex(lhs_type):
            raise ValueError("Complex numbers are not supported in MIL")

        if types.is_float(lhs_type):
            cml_op = mb.real_div(x=lhs, y=rhs)
        elif types.is_int(lhs_type):
            cml_op = mb.floor_div(x=lhs, y=rhs)
        else:
            raise ValueError(f"Unknown dtype {lhs_type}")

        context.add_variable(op.result.get_name(), cml_op)

    @register_stablehlo_op
    def op_neg(self, context: TranscriptionContext, op: NegOp):
        # TODO(knielsen): Consider unsigned and more exotic types
        operand = context[op.operand.get_name()]
        minus_one = np.array([-1], dtype=types.nptype_from_builtin(operand.dtype))
        cml_op = mb.mul(x=minus_one, y=operand)
        context.add_variable(op.result.get_name(), cml_op)

    @register_stablehlo_op
    def op_sign(self, context: TranscriptionContext, op: SignOp):
        operand = context[op.operand.get_name()]
        cml_op = mb.sign(x=operand)
        context.add_variable(op.result.get_name(), cml_op)

    @register_stablehlo_op
    def op_abs(self, context: TranscriptionContext, op: AbsOp):
        operand = context[op.operand.get_name()]
        cml_op = mb.abs(x=operand)
        context.add_variable(op.result.get_name(), cml_op)

    @register_stablehlo_op
    def op_log1p(self, context: TranscriptionContext, op: Log1pOp):
        operand = context[op.operand.get_name()]
        one = np.array([1], dtype=types.nptype_from_builtin(self.__resolve_type(operand)))
        x_plus_one = mb.add(x=one, y=operand)
        cml_op = mb.log(x=x_plus_one)
        context.add_variable(op.result.get_name(), cml_op)

    @register_stablehlo_op
    def op_exp(self, context: TranscriptionContext, op: ExpOp):
        operand = context[op.operand.get_name()]
        cml_op = mb.exp(x=operand)
        context.add_variable(op.result.get_name(), cml_op)

    @register_stablehlo_op
    def op_transpose(self, context: TranscriptionContext, op: TransposeOp):
        operand = context[op.operand.get_name()]
        perm = np.array(op.permutation, dtype=np.int32)
        cml_op = mb.transpose(x=operand, perm=perm)
        context.add_variable(op.result.get_name(), cml_op)

    @register_stablehlo_op
    def op_sqrt(self, context: TranscriptionContext, op: SqrtOp):
        operand = context[op.operand.get_name()]
        cml_op = mb.sqrt(x=operand)
        context.add_variable(op.result.get_name(), cml_op)

    @register_stablehlo_op
    def op_constant(self, context: TranscriptionContext, op: ConstantOp):
        constant = np.array(op.value)
        constant = np.reshape(constant, op.result.type.shape)
        context.add_variable(op.result.get_name(), constant)

    @register_stablehlo_op
    def op_dot_general(self, context: TranscriptionContext, op: DotGeneralOp):
        # This roughly follows the steps from https://github.com/openxla/stablehlo/blob/main/docs/spec.md#dot_general
        # but uses that we have a matrix multiplication primitive, instead of just a dot-product primitive.
        lhs_rank = len(op.lhs.type.shape)
        rhs_rank = len(op.rhs.type.shape)
        dot_dim_numbers = hlo.DotDimensionNumbers(op.dot_dimension_numbers)

        lhs_contracting_dim = dot_dim_numbers.lhs_contracting_dimensions
        rhs_contracting_dim = dot_dim_numbers.rhs_contracting_dimensions
        lhs_batching_dim = dot_dim_numbers.lhs_batching_dimensions
        rhs_batching_dim = dot_dim_numbers.rhs_batching_dimensions

        lhs = context[op.lhs.get_name()]
        rhs = context[op.rhs.get_name()]

        def multiply(lst: List):
            return reduce(lambda a, b: int(a) * int(b), lst, 1)

        def last_column_dot(lhs, rhs):
            # TODO: Figure out if we need to special case broadcasting dims
            return mb.matmul(x=lhs, y=rhs, transpose_y=True)

        # Remark: There is a potential performance optimization here:
        #         If we move the largest result dimensions of the tensor towards
        #         the end of the array, we may save a lot of work when iterating
        #         over the result indexes later, as the last dims will be handled
        #         by matrix multiplication
        lhs_result_dim = [dim for dim in range(lhs_rank) if dim not in lhs_batching_dim + lhs_contracting_dim]
        rhs_result_dim = [dim for dim in range(rhs_rank) if dim not in rhs_batching_dim + rhs_contracting_dim]

        # For both the lhs and rhs, put the dimensions being contracted last
        transposed_lhs = mb.transpose(x=lhs, perm=lhs_batching_dim + lhs_result_dim + lhs_contracting_dim)
        transposed_rhs = mb.transpose(x=rhs, perm=rhs_batching_dim + rhs_result_dim + rhs_contracting_dim)

        # Calculate the result by looping over the contracting dims in order
        result_shape = [lhs.shape[dim] for dim in lhs_batching_dim]
        result_shape += [lhs.shape[dim] for dim in lhs_result_dim]
        result_shape += [rhs.shape[dim] for dim in rhs_result_dim]
        if len(result_shape) == 0:
            # Special case for scalar result
            result_shape = [1]
        result = mb.fill(shape=result_shape)

        def calculate_result_index(acc, lhs_idx, rhs_idx):
            contracted_element_count = multiply([lhs.shape[dim] for dim in lhs_contracting_dim])
            # print(f"contracted_element_count = {contracted_element_count}")
            batch_selector = tuple([slice(None) for _i in range(len(lhs_batching_dim))])
            batch_shape = tuple([lhs.shape[dim] for dim in lhs_batching_dim])

            # Reshape the lhs and rhs to have all the contracting dimensions in the end.
            # We will always make them have the shape `(batch_shape, last_dim_shape, contraction_count)``
            # where we may have to set `last_dim_shape` to 1, if the dimension does not exist.
            lhs_for_result_idx = index_by_slices(transposed_lhs, list(batch_selector) + [lhs_idx, ...])
            if len(lhs_result_dim) > 0:
                lhs_reshape_shape = batch_shape + (lhs.shape[lhs_result_dim[-1]],) + (contracted_element_count, )
            else:
                lhs_reshape_shape = batch_shape + (1, contracted_element_count)
            contracted_lhs = mb.reshape(x=lhs_for_result_idx, shape=lhs_reshape_shape)

            rhs_for_result_idx = index_by_slices(transposed_rhs, list(batch_selector) + [rhs_idx, ...])
            if len(rhs_result_dim) > 0:
                rhs_reshape_shape = batch_shape + (rhs.shape[rhs_result_dim[-1]],) + (contracted_element_count, )
            else:
                rhs_reshape_shape = batch_shape + (1, contracted_element_count)
            contracted_rhs = mb.reshape(x=rhs_for_result_idx, shape=rhs_reshape_shape)

            # print(f"contracted_lhs shape: {contracted_lhs.shape}")
            # print(f"contracted_rhs shape: {contracted_rhs.shape}")

            idx_result = last_column_dot(contracted_lhs, contracted_rhs)

            # If we added a fake dimension, we will make sure to squeeze it away
            if len(lhs_result_dim) == 0 and len(rhs_result_dim) == 0:
                idx_result = mb.squeeze(x=idx_result, axes=(-1, -2))
            elif len(lhs_result_dim) == 0:
                idx_result = mb.squeeze(x=idx_result, axes=(-2,))
            elif len(rhs_result_dim) == 0:
                idx_result = mb.squeeze(x=idx_result, axes=(-1,))

            # TODO: Consider making this work on iOS<18 by using concatenation
            # We may have to add an extra slice for the skipped dimension
            result_idx = []
            result_idx.append(lhs_idx)
            if len(lhs_result_dim) > 0:
                result_idx.append(slice(None))
            result_idx.append(rhs_idx)
            if len(rhs_result_dim) > 0:
                result_idx.append(slice(None))

            return update_tensor_by_slice(acc, list(batch_selector) + result_idx, idx_result)

        # We can utilize that we have a full matrix multiply primitive available, compared to having only
        # a dot-product primitive. Therefore we can avoid iterating over the last dimension in respectively
        # the lhs and rhs tensors
        lhs_shape = [lhs.shape[dim] for dim in lhs_result_dim[:-1]]
        rhs_shape = [rhs.shape[dim] for dim in rhs_result_dim[:-1]]
        # In principle all of the matrix multiplications generated here, could be done in parallel.
        # MIL does not seem to support this.
        # We could try to combine the matrix multiplications when the shapes allow it, but for now
        # we will just loop through them sequentially.
        result = iterate_indexes_in_shapes(calculate_result_index, result, [lhs_shape, rhs_shape])

        context.add_variable(op.result.get_name(), result)

    @register_stablehlo_op
    def op_reshape(self, context: TranscriptionContext, op: ReshapeOp):
        x = context[op.operand.get_name()]
        new_shape = op.result.type.shape
        reshape_res = mb.reshape(x=x, shape=new_shape)
        context.add_variable(op.result.get_name(), reshape_res)

    @register_stablehlo_op
    def op_broadcast_in_dim(self, context: TranscriptionContext, op: BroadcastInDimOp):
        x = context[op.operand.get_name()]

        reshaped_operand_shape = [1] * len(op.result.type.shape)
        for i, op_shape in enumerate(op.operand.type.shape):
            result_idx = op.broadcast_dimensions[i]
            reshaped_operand_shape[result_idx] = op_shape

        x = mb.reshape(x=x, shape=reshaped_operand_shape)
        for result_dim, current_shape in enumerate(reshaped_operand_shape):
            if current_shape != op.result.type.shape[result_dim]:
                assert current_shape == 1
                # Replicate data along dimension `dim` until the result dimension is filled up
                values = [x] * op.result.type.shape[result_dim]
                x = mb.concat(values=values, axis=result_dim)

        context.add_variable(op.result.get_name(), x)

    @register_stablehlo_op
    def op_while(self, context: TranscriptionContext, op: WhileOp):
        def cond(*loop_args):
            params = [param for param in op.cond.blocks[0].arguments]
            outputs = self.__invoke_hlo_function(context, "while_cond", params, op.cond, loop_args)
            if len(outputs) != 1:
                raise ValueError("The output of while_cond should always be a single boolean!")
            # TODO(knielsen): Add a check that the output is in fact a single boolean value

            return outputs[0]

        def body(*body_args):
            params = [param for param in op.body.blocks[0].arguments]
            return self.__invoke_hlo_function(context, "while_body", params, op.body, body_args)

        loop_vars = [context[arg.get_name()] for arg in op.operands]
        while_results = mb.while_loop(_cond=cond, _body=body, loop_vars=loop_vars)

        for result_var, while_result in zip(op.results, while_results):
            context.add_variable(result_var.get_name(), while_result)

    @register_stablehlo_op
    def op_compare(self, context: TranscriptionContext, op: CompareOp):
        comparison_direction = hlo.ComparisonDirectionAttr(op.comparison_direction).value
        cml_op_builder = {
            "EQ": mb.equal,
            "NE": mb.not_equal,
            "GE": mb.greater_equal,
            "GT": mb.greater,
            "LE": mb.less_equal,
            "LT": mb.less,
        }[comparison_direction]

        lhs = context[op.lhs.get_name()]
        rhs = context[op.rhs.get_name()]
        cml_op = cml_op_builder(x=lhs, y=rhs)
        context.add_variable(op.result.get_name(), cml_op)

    @register_stablehlo_op
    def op_convert(self, context: TranscriptionContext, op: ConvertOp):
        x = context[op.operand.get_name()]
        new_dtype = self.__get_dtype(op.result.type.element_type)
        cml_op = mb.cast(x=x, dtype=self.__dtype_str(new_dtype))
        context.add_variable(op.result.get_name(), cml_op)

    @register_stablehlo_op
    def op_select(self, context: TranscriptionContext, op: SelectOp):
        cond = context[op.pred.get_name()]
        a = context[op.on_true.get_name()]
        b = context[op.on_false.get_name()]
        cml_op = mb.select(cond=cond, a=a, b=b)
        context.add_variable(op.result.get_name(), cml_op)

    @register_stablehlo_op
    def op_dynamic_slice(self, context: TranscriptionContext, op: DynamicSliceOp):
        x = context[op.operand.get_name()]

        # The HLO DynamicSliceOp gives the start indices as seperate 0-dimensional integer variables
        # We need to convert them to a tensor to be compatible with mb.slice_by_size
        start_idx_variables = [context[i.get_name()] for i in op.start_indices]
        begin = mb.concat(values=start_idx_variables, axis=0)

        # The slice sizes in HLO are given by a signed integer with 64 bits
        # This is not supported by MIL, so we convert it to a MIL int32 type
        # TODO(knielsen): Overflow check?
        sizes = np.array(op.slice_sizes, dtype=np.int32)

        cml_op = mb.slice_by_size(x=x, begin=begin, size=sizes)
        context.add_variable(op.result.get_name(), cml_op)

    @register_stablehlo_op
    def op_slice(self, context: TranscriptionContext, op: SliceOp):
        x = context[op.operand.get_name()]

        begin = np.array(op.start_indices, dtype=np.int32)
        end = np.array(op.limit_indices, dtype=np.int32)
        stride = np.array(op.strides, dtype=np.int32)

        cml_op = mb.slice_by_index(
            x=x,
            begin=begin,
            end=end,
            stride=stride,
        )
        context.add_variable(op.result.get_name(), cml_op)

    @register_stablehlo_op
    def op_dynamic_update_slice(self, context: TranscriptionContext, op: DynamicUpdateSliceOp):
        x = context[op.operand.get_name()]
        updates = context[op.update.get_name()]

        start_indices = [context[i.get_name()] for i in op.start_indices]
        start_indices = mb.concat(values=start_indices, axis=0)
        end_indices = mb.add(x=start_indices, y=op.update.type.shape)

        update_res = mb.slice_update(
            x=x,
            update=updates,
            begin=start_indices,
            end=end_indices,
        )
        context.add_variable(op.result.get_name(), update_res)

    @register_stablehlo_op
    def op_convolution(self, context: TranscriptionContext, op: ConvolutionOp):
        # TODO(knielsen): Support additional dimension specifications
        dim_spec = hlo.ConvDimensionNumbers(op.dimension_numbers)
        if dim_spec.input_batch_dimension != 0 or dim_spec.output_batch_dimension != 0:
            raise ValueError(f"Only the first dimension is currently supported for batch dimension. Got {dim_spec}")
        if dim_spec.input_feature_dimension != len(dim_spec.input_spatial_dimensions) + 1:
            raise ValueError("The input feature dimension is currently only supported to be the last dimension")
        if dim_spec.output_feature_dimension != len(dim_spec.output_spatial_dimensions) + 1:
            raise ValueError("The output feature dimension is currently only supported to be the last dimension")
        if len(dim_spec.input_spatial_dimensions) > 3 or len(dim_spec.output_spatial_dimensions) > 3:
            raise ValueError("MIL only supports convolutions with dim <= 3")

        if op.batch_group_count.value != 1:
            raise ValueError(f"Only a batch group count of 1 is supported. Got {op.batch_group_count.value}")

        # The op.lhs has dimension [batch, d_in*, channels]
        # MIL expects it on the form [batch, channels, d_in*]
        x = context[op.lhs.get_name()]  # The inputs comes from vars
        perm = list(range(x.rank))
        # Move the last axis to the second position
        perm.insert(1, perm.pop())
        x = mb.transpose(x=x, perm=perm)

        strides = None
        if op.window_strides is not None:
            strides = np.array(op.window_strides, dtype=np.int32)

        kernel_dilation = None
        if op.rhs_dilation is not None:
            kernel_dilation = np.array(op.rhs_dilation, dtype=np.int32)

        groups = op.feature_group_count.value

        # Handle padding
        # TODO(knielsen): Consider moving splat/non-splat handling to some utility
        in_rank = x.rank - 2
        if op.padding is None:
            pad = np.zeros((2 * in_rank), dtype=np.int32)
        elif op.padding.is_splat:
            pad = op.padding.get_splat_value().value * np.ones((2 * in_rank), dtype=np.int32)
        else:
            # We need to reshape the array to a linear array to match MILs expectation
            pad = np.reshape(np.array(op.padding, dtype=np.int32), (2 * in_rank, ))

        # We switch the convolution to a transposed convolution if we have lhs_dilation
        conv_type = mb.conv
        if op.lhs_dilation:
            lhs_dilations = np.array(op.lhs_dilation, dtype=np.int32)
            if np.any(lhs_dilations > 1):
                # This is a transpoed convolution
                if strides is not None:
                    raise ValueError("For a conv with lhs dilation we expect the stride to be not set! "
                                     "Because convolution with input dilation d is equivalent to transposed "
                                     "convolution with stride d.")
                # Convolution with input dilation d is equivalent to transposed convolution with stride d
                strides = lhs_dilations

                output_shape = op.result.type.shape
                output_shape.append(output_shape.pop(1))  # Match the format of MIL

                conv_type = partial(
                    mb.conv_transpose,
                    output_shape=output_shape
                )

                # We need to subtract 1 from the padding to make the dimensions line up
                pad -= 1
                if np.any(pad < 0):
                    raise ValueError("The case where the padding turns negative when translating to a "
                                     "transposed convolution is not supported.")

        # The MIL weights should be on form:
        #  - normal convolutions: [C_out, C_in / groups, Kernel*]
        #  - transposed convolutions: [C_in, C_out / groups, Kernel*]
        # HLO has the form [Kernel*, C_in / groups, C_out]
        weight = context[op.rhs.get_name()]  # The weights are numpy arrays
        perm = []
        # Move the channel dims
        if conv_type == mb.conv:
            perm.append(len(weight.shape) - 1)
            perm.append(len(weight.shape) - 2)
        else:
            perm.append(len(weight.shape) - 2)
            perm.append(len(weight.shape) - 1)
        for i in range(len(weight.shape) - 2):
            # Kernel perms moved to after the channels
            perm.append(i)
        weight = mb.transpose(x=weight, perm=perm)

        # TODO(knielsen): Make this check more readable!
        # It is executed for conv transpose
        if conv_type != mb.conv:
            # MIL expects the weights to be reversed along the kernel dimensions
            kernel_dimensions = [i + 2 for i in range(len(weight.shape) - 2)]
            weight = mb.reverse(x=weight, axes=kernel_dimensions)

        cml_conv = conv_type(
            x=x,
            weight=weight,
            strides=strides,
            pad_type="custom",
            pad=pad,
            dilations=kernel_dilation,
            groups=groups,
        )

        # Re-arrange output dimensions to match expectation
        # MIL outputs on the form [batch, channels, d_in*]
        # In the HLO program we expect [batch, d_in*, channels]
        perm = list(range(x.rank))
        # Move the second axis to the end
        perm.append(perm.pop(1))
        cml_conv = mb.transpose(x=cml_conv, perm=perm)

        context.add_variable(op.result.get_name(), cml_conv)

    @register_stablehlo_op
    def op_max(self, context: TranscriptionContext, op: MaxOp):
        lhs = context[op.lhs.get_name()]
        rhs = context[op.rhs.get_name()]
        cml_res = mb.maximum(x=lhs, y=rhs)
        context.add_variable(op.result.get_name(), cml_res)

    @register_stablehlo_op
    def op_min(self, context: TranscriptionContext, op: MinOp):
        lhs = context[op.lhs.get_name()]
        rhs = context[op.rhs.get_name()]
        cml_res = mb.minimum(x=lhs, y=rhs)
        context.add_variable(op.result.get_name(), cml_res)

    @register_stablehlo_op
    def op_rsqrt(self, context: TranscriptionContext, op: RsqrtOp):
        x = context[op.operand.get_name()]
        mil_res = mb.rsqrt(x=x)
        context.add_variable(op.result.get_name(), mil_res)

    @register_stablehlo_op
    def op_tanh(self, context: TranscriptionContext, op: TanhOp):
        x = context[op.operand.get_name()]
        mil_res = mb.tanh(x=x)
        context.add_variable(op.result.get_name(), mil_res)

    @register_stablehlo_op
    def op_concatenate(self, context: TranscriptionContext, op: ConcatenateOp):
        values = [context[input.get_name()] for input in op.inputs]
        values = promote_input_dtypes(values)
        mil_res = mb.concat(values=values, axis=op.dimension.value)
        context.add_variable(op.result.get_name(), mil_res)

    @register_stablehlo_op
<<<<<<< HEAD
    def op_reduce(self, context: TranscriptionContext, op: ReduceOp):
        # In principle we could calculate all HLO reductions by using a MIL while loop
        # However, there would be no acceleration for this, and the computation is likely
        # to take much longer than the user expected.
        # Therefore we will restrict the supported reductions to what is supported through
        # native MIL instructions

        def match_reduction_type(hlo_body):
            if len(hlo_body.blocks) != 1:
                return None
            args = list(hlo_body.blocks[0].arguments)
            ops = list(hlo_body.blocks[0].operations)

            # Simple matches are where the `hlo_body` is on the form
            #   return _generic_reduction_op_type_(`args`)
            # In that case, if MIL has an equvalent of `_generic_reduction_op_`, we simply delegate to that
            simple_matches = {
                MaxOp: mb.reduce_max,
                MinOp: mb.reduce_min,
                AddOp: mb.reduce_sum,
                MulOp: mb.reduce_prod,
            }

            for generic_reduce_op_type, mil_equivalent in simple_matches.items():
                if len(ops) == 2 and isinstance(ops[0], generic_reduce_op_type) and isinstance(ops[1], ReturnOp):
                    if list(ops[0].operands) == args and list(ops[1].operands) == list(ops[0].results):
                        return mil_equivalent

            return None

        if len(op.inputs) > 1:
            raise ValueError("Only reductions with one input dimension is supported")
        input = context[op.inputs[0].get_name()]

        reduction_type = match_reduction_type(op.body)
        if reduction_type is None:
            raise ValueError("The reduction was not recognized")

        res = reduction_type(x=input, axes=np.array(op.dimensions, dtype=np.int32))
        context.add_variable(op.result.get_name(), res)

    @register_stablehlo_op
=======
>>>>>>> db50958d
    def op_iota(self, context: TranscriptionContext, op: IotaOp):
        iota_dim = int(op.iota_dimension)
        tensor_shape = op.result.type.shape
        vec_shape = [tensor_shape[dim] if dim == iota_dim else 1 for dim in range(len(tensor_shape))]
        res = np.reshape(np.arange(tensor_shape[iota_dim]), vec_shape) * np.ones(tensor_shape)
        context.add_variable(op.result.get_name(), res)

<<<<<<< HEAD
=======
    @register_stablehlo_op
    def op_custom_call(self, context: TranscriptionContext, op: CustomCallOp):
        if op.call_target_name.value.startswith("mhlo."):
            mapped_op = None
            op_impl = None
            match op.call_target_name.value:
                case "mhlo.topk":
                    mapped_op = TopKOp
                    op_impl = self._op_mhlo_topk

            if not mapped_op:
                raise ValueError(f"mhlo op '{op.call_target_name.value}' is not implemented")
            if not op_impl:
                raise ValueError(f"mhlo op '{op.call_target_name.value}' does not have an implementation")

            mhlo_attributes = {attr.name: attr.attr for attr in list(op.attributes["mhlo.attributes"])}
            delegate_op = partial(mapped_op, **mhlo_attributes, loc=op.location)(*op.operands)

            # We manually have to handle the results, as the current API does not allow naming
            # the `delegate_op` results according to the custom call results
            mil_results = op_impl(context, delegate_op)
            for (custom_call_result, mil_result) in zip(op.results, mil_results):
                context.add_variable(custom_call_result.get_name(), mil_result)

            return

        raise ValueError(f"Custom call is not supported: {op.call_target_name}")

    def _op_mhlo_topk(self, context: TranscriptionContext, op: TopKOp):
        """
        This is a MHLO op, and follows a slightly different pattern, since it is unvoked by a
        custom call. It will return the results, as we currently can not rename the results
        in the TopKOp
        """
        x = context[op.operand.get_name()]
        mil_res = mb.topk(x=x, k=op.k.value, ascending=not op.largest.value)
        return mil_res

>>>>>>> db50958d
    def __invoke_hlo_function(self, context: TranscriptionContext, func_name: str, hlo_params, hlo_func_body, cml_args):
        # Enter variable context for the function call
        context.push_function(func_name)

        # Setup arguments for the function
        for hlo_func_param, actual_arg in zip(hlo_params, cml_args):
            context.add_variable(hlo_func_param.get_name(), actual_arg)

        # Process the function
        if len(hlo_func_body.blocks) != 1:
            raise ValueError(f"Unsupported function with {len(hlo_func_body.blocks)} blocks")
        outputs = self.process_block(context, hlo_func_body.blocks[0])

        # Exit the function context
        context.pop_function()

        return outputs

    def __resolve_type(self, obj):
        if isinstance(obj, np.ndarray):
            return types.numpy_type_to_builtin_type(obj.dtype)
        return obj.dtype

    def __dtype_str(self, type):
        # TODO(knielsen): Add additional types
        return {
            types.int32: "int32",
            types.fp16: "fp16",
            types.fp32: "fp32",
        }[type]

    def __get_dtype(self, element_type):
        if isinstance(element_type, ir.IntegerType):
            # TODO(knielsen): Handle different kinds of integer types
            return types.int32
        if isinstance(element_type, ir.F16Type):
            return types.fp16
        if isinstance(element_type, ir.F32Type):
            return types.fp32
        raise ValueError(f"Unsupported type {element_type}")<|MERGE_RESOLUTION|>--- conflicted
+++ resolved
@@ -13,14 +13,9 @@
 from jaxlib.mlir.dialects.stablehlo import (
     AddOp, SubtractOp, MulOp, DivOp, NegOp, SignOp, AbsOp, ExpOp, Log1pOp, SqrtOp,
     ConstantOp, DotGeneralOp, ReshapeOp, BroadcastInDimOp, WhileOp, CompareOp,
-<<<<<<< HEAD
     ConvertOp, SelectOp, DynamicSliceOp, ReturnOp, ConvolutionOp, MinOp, MaxOp, RsqrtOp,
-    TanhOp, ConcatenateOp, TransposeOp, DynamicUpdateSliceOp, SliceOp, ReduceOp,
-=======
-    ConvertOp, SelectOp, DynamicSliceOp, ReturnOp, ConvolutionOp, MaxOp, RsqrtOp,
     TanhOp, ConcatenateOp, TransposeOp, DynamicUpdateSliceOp, SliceOp, CustomCallOp,
->>>>>>> db50958d
-    IotaOp
+    IotaOp, ReduceOp
 )
 from jaxlib.mlir.dialects.mhlo import (TopKOp)
 from jax._src.lib.mlir.dialects import hlo
@@ -695,7 +690,6 @@
         context.add_variable(op.result.get_name(), mil_res)
 
     @register_stablehlo_op
-<<<<<<< HEAD
     def op_reduce(self, context: TranscriptionContext, op: ReduceOp):
         # In principle we could calculate all HLO reductions by using a MIL while loop
         # However, there would be no acceleration for this, and the computation is likely
@@ -738,8 +732,6 @@
         context.add_variable(op.result.get_name(), res)
 
     @register_stablehlo_op
-=======
->>>>>>> db50958d
     def op_iota(self, context: TranscriptionContext, op: IotaOp):
         iota_dim = int(op.iota_dimension)
         tensor_shape = op.result.type.shape
@@ -747,8 +739,6 @@
         res = np.reshape(np.arange(tensor_shape[iota_dim]), vec_shape) * np.ones(tensor_shape)
         context.add_variable(op.result.get_name(), res)
 
-<<<<<<< HEAD
-=======
     @register_stablehlo_op
     def op_custom_call(self, context: TranscriptionContext, op: CustomCallOp):
         if op.call_target_name.value.startswith("mhlo."):
@@ -787,7 +777,6 @@
         mil_res = mb.topk(x=x, k=op.k.value, ascending=not op.largest.value)
         return mil_res
 
->>>>>>> db50958d
     def __invoke_hlo_function(self, context: TranscriptionContext, func_name: str, hlo_params, hlo_func_body, cml_args):
         # Enter variable context for the function call
         context.push_function(func_name)
