from coremltools import _logger as logger
from coremltools.converters.mil import mil
from coremltools.converters.mil.mil import Builder as mb
from coremltools.converters.mil.mil import Function, Program, types
from coremltools.converters.mil._deployment_compatibility import AvailableTarget
from coremltools.converters.mil.mil.ops.defs._utils import (
    promote_input_dtypes,
)
from .utils import (
<<<<<<< HEAD
    RankedSliceType, index_by_slices, update_tensor_by_slice, iterate_indexes_in_shapes,
    inverse_permutation
=======
    index_by_slices, update_tensor_by_slice, iterate_indexes_in_shapes,
    inverse_permutation, get_mil_type, dtype_str, get_mil_type_from_ir, get_numpy_type,
    clamp_index
>>>>>>> 58b3827a
)
from .passes.utils import register_optimizations
from .translation_context import TranslationContext
from .ops_register import StableHloOpsRegistry, register_stablehlo_op
from .sort_utils import match_sort
from .reductions import compute_reduction, compute_windowed_reduction
from .padding import pad_with_cast

from jaxlib.mlir import ir
from jaxlib.mlir.dialects.func import FuncOp, CallOp, ReturnOp as FuncReturnOp
from jaxlib.mlir.dialects.stablehlo import (
    AddOp, SubtractOp, MulOp, DivOp, NegOp, SignOp, AbsOp, ExpOp, Expm1Op, LogOp,
    Log1pOp, SqrtOp, ConstantOp, DotGeneralOp, ReshapeOp, BroadcastInDimOp, WhileOp,
    CompareOp, ConvertOp, SelectOp, DynamicSliceOp, ReturnOp, ConvolutionOp, MinOp,
    MaxOp, RsqrtOp, TanhOp, SineOp, CosineOp, TanOp, Atan2Op, ConcatenateOp, TransposeOp,
    DynamicUpdateSliceOp, SliceOp, CustomCallOp, IotaOp, ReduceOp, ReduceWindowOp,
<<<<<<< HEAD
    OrOp, AndOp, NotOp, ReverseOp, IsFiniteOp, GatherOp, PowOp, PadOp,
    ScatterOp, SortOp, RemOp, FloorOp, CeilOp, ClampOp, CaseOp,
=======
    OrOp, AndOp, NotOp, ReverseOp, IsFiniteOp, GatherOp, PowOp, PadOp, RemOp,
    FloorOp, CeilOp, SortOp, ClampOp, CaseOp,
>>>>>>> 58b3827a
)
from jaxlib.mlir.dialects.mhlo import (TopKOp, AsinOp, AcosOp, SinhOp, CoshOp, AsinhOp, AcoshOp, AtanhOp)
from jax._src.lib.mlir.dialects import hlo

import numpy as np

from typing import List, Optional
from functools import partial, reduce


def convert(module, minimum_deployment_target: AvailableTarget):
    if minimum_deployment_target < AvailableTarget.iOS18:
        raise ValueError("Converting to <iOS18 is not supported")

    register_optimizations()

    converter = StableHloConverter(opset_version=minimum_deployment_target)
    return converter.convert(module)


class StableHloConverter(metaclass=StableHloOpsRegistry):

    def __init__(self, opset_version: Optional[int] = None):
        self.opset_version = AvailableTarget(opset_version) if opset_version is not None else None
        self.prog = mil.Program()
        self.func_index = {}

    def convert(self, module: ir.Module) -> Program:
        logger.info("Converting graph.")

        # Build function index to resolve/inline HLO function calls
        for func in module.body:
            self.func_index[func.name.value] = func

        for func in module.body:
            if func.sym_visibility is None or "public" == func.sym_visibility.value:
                self.build_func(func)

        return self.prog

    def build_func(self, hlo_func: FuncOp):
        context = TranslationContext()  # Map from results to created variables

        func_inputs = {}
        for arg in hlo_func.arguments:
            shape = arg.type.shape
            if shape == []:
                shape = [1]

            func_inputs[arg.get_name()] = mb.placeholder(
                shape=shape, dtype=get_mil_type_from_ir(arg.type.element_type)
            )

        with Function(func_inputs, opset_version=self.opset_version) as ssa_func:
            for name in func_inputs.keys():
                context.add_variable(name, ssa_func.inputs[name])

            ssa_func.set_outputs(self.process_block(context, hlo_func.body.blocks[0]))
            self.prog.add_function(hlo_func.name.value, ssa_func)

    def process_block(self, context: TranslationContext, block: ir.Block):
        outputs = None
        for op in block:
            # Convention: Only the "return" op is returning from its building function
            # TODO: Check that "return" is always the last node!
            ret = self.dispatch_op(self, context, op)
            if ret is not None:
                if outputs is not None:
                    raise ValueError("More than 1 return op in block!")
                outputs = ret
        return outputs

    @register_stablehlo_op
    def op_call(self, context: TranslationContext, op: CallOp):
        # We can not do function calls in MIL, so we have to inline the function

        # Get the argument mapping prior to entering the function context
        context_args = []

        for arg in op.operands:
            context_args.append(context[arg.get_name()])

        func_name = op.callee.value
        hlo_func = self.func_index[op.callee.value]
        params = hlo_func.arguments
        outputs = self.invoke_hlo_function(context, func_name, params, hlo_func.body, context_args)

        # Configure return value
        for result, output in zip(op.results, outputs):
            context.add_result(result, output)

    @register_stablehlo_op
    def op_return(self, context: TranslationContext, op: ReturnOp):
        return [context[result.get_name()] for result in op.operands]

    @register_stablehlo_op
    def op_func_return(self, context: TranslationContext, op: FuncReturnOp):
        # The HLO / MLIR types for function return ops seem to be both in use
        # The behaviour and fields of the two types should be similar, so we
        # simply delegate to the HLO version
        return self.op_return(context, op)

    @register_stablehlo_op
    def op_add(self, context: TranslationContext, op: AddOp):
        self.__simple_binary_op(context, mb.add, op)

    @register_stablehlo_op
    def op_or(self, context: TranslationContext, op: OrOp):
        self.__simple_binary_op(context, mb.logical_or, op)

    @register_stablehlo_op
    def op_and(self, context: TranslationContext, op: AndOp):
        self.__simple_binary_op(context, mb.logical_and, op)

    @register_stablehlo_op
    def op_not(self, context: TranslationContext, op: NotOp):
        self.__simple_unary_op(context, mb.logical_not, op)

    @register_stablehlo_op
    def op_subtract(self, context: TranslationContext, op: SubtractOp):
        self.__simple_binary_op(context, mb.sub, op)

    @register_stablehlo_op
    def op_rem(self, context: TranslationContext, op: RemOp):
        self.__simple_binary_op(context, mb.mod, op)

    @register_stablehlo_op
    def op_mul(self, context: TranslationContext, op: MulOp):
        self.__simple_binary_op(context, mb.mul, op)

    @register_stablehlo_op
    def op_div(self, context: TranslationContext, op: DivOp):
        lhs = context[op.lhs.get_name()]
        rhs = context[op.rhs.get_name()]

        # From HLO constraints we know the base-types should line up
        lhs_type = get_mil_type(lhs)
        rhs_type = get_mil_type(rhs)
        if lhs_type != rhs_type:
            raise ValueError(f"Division not supported for different types. lhs type: {lhs_type}, rhs type: {rhs_type}")
        if types.is_complex(lhs_type):
            raise ValueError("Complex numbers are not supported in MIL")

        if types.is_float(lhs_type):
            cml_op = mb.real_div(x=lhs, y=rhs)
        elif types.is_int(lhs_type):
            cml_op = mb.floor_div(x=lhs, y=rhs)
        else:
            raise ValueError(f"Unknown dtype {lhs_type}")

        context.add_result(op.result, cml_op)

    @register_stablehlo_op
    def op_neg(self, context: TranslationContext, op: NegOp):
        # TODO(knielsen): Consider unsigned and more exotic types
        operand = context[op.operand.get_name()]
        minus_one = np.array([-1], dtype=get_numpy_type(operand))
        cml_op = mb.mul(x=minus_one, y=operand)
        context.add_result(op.result, cml_op)

    @register_stablehlo_op
    def op_sign(self, context: TranslationContext, op: SignOp):
        self.__simple_unary_op(context, mb.sign, op)

    @register_stablehlo_op
    def op_abs(self, context: TranslationContext, op: AbsOp):
        self.__simple_unary_op(context, mb.abs, op)

    @register_stablehlo_op
    def op_log(self, context: TranslationContext, op: LogOp):
        self.__simple_unary_op(context, mb.log, op)

    @register_stablehlo_op
    def op_log1p(self, context: TranslationContext, op: Log1pOp):
        operand = context[op.operand.get_name()]
        one = np.array([1], dtype=get_numpy_type(operand))
        x_plus_one = mb.add(x=one, y=operand)
        cml_op = mb.log(x=x_plus_one)
        context.add_result(op.result, cml_op)

    @register_stablehlo_op
    def op_exp(self, context: TranslationContext, op: ExpOp):
        self.__simple_unary_op(context, mb.exp, op)

    @register_stablehlo_op
    def op_pow(self, context: TranslationContext, op: PowOp):
        self.__simple_binary_op(context, mb.pow, op)

    @register_stablehlo_op
    def op_expm1(self, context: TranslationContext, op: Expm1Op):
        operand = context[op.operand.get_name()]
        cml_op = mb.add(x=mb.exp(x=operand), y=-1.0)
        context.add_result(op.result, cml_op)

    @register_stablehlo_op
    def op_transpose(self, context: TranslationContext, op: TransposeOp):
        operand = context[op.operand.get_name()]
        perm = np.array(op.permutation, dtype=np.int32)
        cml_op = mb.transpose(x=operand, perm=perm)
        context.add_result(op.result, cml_op)

    @register_stablehlo_op
    def op_pad(self, context: TranslationContext, op: PadOp):
        operand = context[op.operand.get_name()]

        if not np.all(np.array(op.interior_padding) == 0):
            raise ValueError("Interior padding is not supported")

        operand_rank = len(op.operand.type.shape)
        indices = np.arange(2 * operand_rank, dtype=np.int32)
        pad = np.zeros_like(indices)
        pad = mb.scatter_along_axis(
            data=pad,
            indices=indices[::2],
            mode="update",
            updates=np.array(op.edge_padding_low, dtype=np.int32)
        )
        pad = mb.scatter_along_axis(
            data=pad,
            indices=indices[1::2],
            mode="update",
            updates=np.array(op.edge_padding_high, dtype=np.int32)
        )

        cml_padding_value = context[op.padding_value.get_name()]
        cml_op = pad_with_cast(x=operand, pad=pad, mode="constant", constant_val=cml_padding_value)
        context.add_result(op.result, cml_op)

    @register_stablehlo_op
    def op_sqrt(self, context: TranslationContext, op: SqrtOp):
        self.__simple_unary_op(context, mb.sqrt, op)

    @register_stablehlo_op
    def op_constant(self, context: TranslationContext, op: ConstantOp):
        constant = np.array(op.value)
        constant = np.reshape(constant, op.result.type.shape)
        context.add_result(op.result, constant)

    @register_stablehlo_op
    def op_dot_general(self, context: TranslationContext, op: DotGeneralOp):
        # This roughly follows the steps from https://github.com/openxla/stablehlo/blob/main/docs/spec.md#dot_general
        # but uses that we have a matrix multiplication primitive, instead of just a dot-product primitive.
        lhs_rank = len(op.lhs.type.shape)
        rhs_rank = len(op.rhs.type.shape)
        dot_dim_numbers = hlo.DotDimensionNumbers(op.dot_dimension_numbers)

        lhs_contracting_dim = dot_dim_numbers.lhs_contracting_dimensions
        rhs_contracting_dim = dot_dim_numbers.rhs_contracting_dimensions
        lhs_batching_dim = dot_dim_numbers.lhs_batching_dimensions
        rhs_batching_dim = dot_dim_numbers.rhs_batching_dimensions

        lhs = context[op.lhs.get_name()]
        rhs = context[op.rhs.get_name()]

        def multiply(lst: List):
            return reduce(lambda a, b: int(a) * int(b), lst, 1)

        def last_column_dot(lhs, rhs):
            # TODO: Figure out if we need to special case broadcasting dims
            return mb.matmul(x=lhs, y=rhs, transpose_y=True)

        # Remark: There is a potential performance optimization here:
        #         If we move the largest result dimensions of the tensor towards
        #         the end of the array, we may save a lot of work when iterating
        #         over the result indexes later, as the last dims will be handled
        #         by matrix multiplication
        lhs_result_dim = [dim for dim in range(lhs_rank) if dim not in lhs_batching_dim + lhs_contracting_dim]
        rhs_result_dim = [dim for dim in range(rhs_rank) if dim not in rhs_batching_dim + rhs_contracting_dim]

        # For both the lhs and rhs, put the dimensions being contracted last
        transposed_lhs = mb.transpose(x=lhs, perm=lhs_batching_dim + lhs_result_dim + lhs_contracting_dim)
        transposed_rhs = mb.transpose(x=rhs, perm=rhs_batching_dim + rhs_result_dim + rhs_contracting_dim)

        # Calculate the result by looping over the contracting dims in order
        result_shape = [lhs.shape[dim] for dim in lhs_batching_dim]
        result_shape += [lhs.shape[dim] for dim in lhs_result_dim]
        result_shape += [rhs.shape[dim] for dim in rhs_result_dim]
        if len(result_shape) == 0:
            # Special case for scalar result
            result_shape = [1]

        # Allocate memory of the correct type for the result
        result_dtype = get_mil_type_from_ir(op.result.type.element_type)
        result = mb.fill(shape=result_shape, value=mb.cast(x=0, dtype=dtype_str(result_dtype)))

        def calculate_result_index(lhs_idx, rhs_idx, acc):
            contracted_element_count = multiply([lhs.shape[dim] for dim in lhs_contracting_dim])
            # print(f"contracted_element_count = {contracted_element_count}")
            batch_selector = tuple([slice(None) for _i in range(len(lhs_batching_dim))])
            batch_shape = tuple([lhs.shape[dim] for dim in lhs_batching_dim])

            # Reshape the lhs and rhs to have all the contracting dimensions in the end.
            # We will always make them have the shape `(batch_shape, last_dim_shape, contraction_count)``
            # where we may have to set `last_dim_shape` to 1, if the dimension does not exist.
            lhs_for_result_idx = index_by_slices(transposed_lhs, list(batch_selector) + [lhs_idx, ...])
            if len(lhs_result_dim) > 0:
                lhs_reshape_shape = batch_shape + (lhs.shape[lhs_result_dim[-1]],) + (contracted_element_count, )
            else:
                lhs_reshape_shape = batch_shape + (1, contracted_element_count)
            contracted_lhs = mb.reshape(x=lhs_for_result_idx, shape=lhs_reshape_shape)

            rhs_for_result_idx = index_by_slices(transposed_rhs, list(batch_selector) + [rhs_idx, ...])
            if len(rhs_result_dim) > 0:
                rhs_reshape_shape = batch_shape + (rhs.shape[rhs_result_dim[-1]],) + (contracted_element_count, )
            else:
                rhs_reshape_shape = batch_shape + (1, contracted_element_count)
            contracted_rhs = mb.reshape(x=rhs_for_result_idx, shape=rhs_reshape_shape)

            # print(f"contracted_lhs shape: {contracted_lhs.shape}")
            # print(f"contracted_rhs shape: {contracted_rhs.shape}")

            idx_result = last_column_dot(contracted_lhs, contracted_rhs)

            # If we added a fake dimension, we will make sure to squeeze it away
            if len(lhs_result_dim) == 0 and len(rhs_result_dim) == 0:
                if len(idx_result.shape) == 2:
                    assert idx_result.shape == (1, 1)
                    # This is a special case, where the result is a scalar of shape (1, 1)
                    # In order to not end up with a 0-rank tensor, we only contract one dimension
                    idx_result = mb.reshape(x=idx_result, shape=(1,))
                else:
                    idx_result = mb.squeeze(x=idx_result, axes=(-1, -2))
            elif len(lhs_result_dim) == 0:
                idx_result = mb.squeeze(x=idx_result, axes=(-2,))
            elif len(rhs_result_dim) == 0:
                idx_result = mb.squeeze(x=idx_result, axes=(-1,))

            # TODO: Consider making this work on iOS<18 by using concatenation
            # We may have to add an extra slice for the skipped dimension
            result_idx = []
            result_idx.append(lhs_idx)
            if len(lhs_result_dim) > 0:
                result_idx.append(slice(None))
            result_idx.append(rhs_idx)
            if len(rhs_result_dim) > 0:
                result_idx.append(slice(None))

            return [update_tensor_by_slice(acc, list(batch_selector) + result_idx, idx_result)]

        # We can utilize that we have a full matrix multiply primitive available, compared to having only
        # a dot-product primitive. Therefore we can avoid iterating over the last dimension in respectively
        # the lhs and rhs tensors
        lhs_shape = [lhs.shape[dim] for dim in lhs_result_dim[:-1]]
        rhs_shape = [rhs.shape[dim] for dim in rhs_result_dim[:-1]]
        # In principle all of the matrix multiplications generated here, could be done in parallel.
        # MIL does not seem to support this.
        # We could try to combine the matrix multiplications when the shapes allow it, but for now
        # we will just loop through them sequentially.
        result, = iterate_indexes_in_shapes(calculate_result_index, [lhs_shape, rhs_shape], [result])

        context.add_result(op.result, result)

    @register_stablehlo_op
    def op_rem(self, context: TranslationContext, op: RemOp):
        self.__simple_binary_op(context, mb.mod, op)

    @register_stablehlo_op
    def op_floor(self, context: TranslationContext, op: FloorOp):
        self.__simple_unary_op(context, mb.floor, op)

    @register_stablehlo_op
    def op_ceil(self, context: TranslationContext, op: CeilOp):
        self.__simple_unary_op(context, mb.ceil, op)

    @register_stablehlo_op
    def op_clamp(self, context: TranslationContext, op: ClampOp):
        min = context[op.min.get_name()]
        max = context[op.max.get_name()]
        operand = context[op.operand.get_name()]
        result = mb.minimum(x=mb.maximum(x=operand, y=min), y=max)
        context.add_result(op.results[0], result)

    @register_stablehlo_op
    def op_sort(self, context: TranslationContext, op: SortOp):
        # StableHLO defines sorting via a comparator region (a small function) that returns true if
        # element A < element B. CoreML, however, uses high-level primitives.
        # To bridge this gap, we must analyze the comparator's structure to reverse-engineer
        # the sorting criteria (which keys to sort by and in what direction).
        inputs = [context[operand.get_name()] for operand in op.inputs]
        if op.is_stable and len(inputs) > 1:
            raise ValueError("Stable sorting is not supported for multi-input sorting")

        if len(op.comparator.blocks) != 1:
            raise ValueError("Unsupported comparator format: must have exactly one block")

        comparator_block = op.comparator.blocks[0]
        return_op = comparator_block.operations[-1]

        if not isinstance(return_op, ReturnOp):
            raise ValueError("Unsupported comparator format: last operation must be a return")

        # We start tracing from the return value of the comparator to understand the logic
        comparator_root = return_op.operands[0].owner.opview
        args = list(comparator_block.arguments)

        # Try to match known sorting patterns
        sort_keys = match_sort(comparator_root, args, inputs)
        if sort_keys is None:
            raise ValueError("Unrecognized comparator format")

        # Apply the sort
        sort_dim, (key, ascending) = op.dimension.value, sort_keys[-1]
        indices = mb.argsort(x=key, axis=sort_dim, ascending=ascending)

        # Given CoreML's argsort is unstable we are not able to handle multiple sort keys
        if len(sort_keys) > 1:
            raise ValueError("Having more than one sort key is not supported because MIL's argsort is not supported")
        # The following code would be used if CoreML had a stable argsort
        # for key, ascending in sort_keys[-2::-1]:
        #     gathered_key = mb.gather_along_axis(x=key, indices=indices, axis=sort_dim)
        #     relative_indices = mb.argsort(x=gathered_key, axis=sort_dim, ascending=ascending)
        #     indices = mb.gather_along_axis(x=indices, indices=relative_indices, axis=sort_dim)

        for i, tensor in enumerate(inputs):
            context.add_result(op.results[i], mb.gather_along_axis(x=tensor, indices=indices, axis=sort_dim))

    @register_stablehlo_op
    def op_case(self, context: TranslationContext, op: CaseOp):
        index = context[op.index.get_name()]

        def params(i):
            closure, args = [], []
            for j in op.branches[i].blocks[0].operations:
                for k in j.operands:
                    if k.get_name() in context.variables[context.path()]:
                        closure.append(k)
                        args.append(context[k.get_name()])
            return (closure, op.branches[i], args)

        def build_branch(i):
            if i == len(op.branches) - 1:
                # Default/Last branch
                return self.invoke_hlo_function(context, "branch_default", *params(i))

            def true_fn():
                return self.invoke_hlo_function(context, f"branch_{i}", *params(i))

            def false_fn():
                return build_branch(i + 1)

            return mb.cond(
                pred=mb.equal(x=index, y=i),
                _true_fn=true_fn,
                _false_fn=false_fn
            )

        results = build_branch(0)
        if not isinstance(results, (list, tuple)):
            results = [results]
        for i, result in enumerate(results):
            context.add_result(op.results[i], result)

    @register_stablehlo_op
    def op_reshape(self, context: TranslationContext, op: ReshapeOp):
        x = context[op.operand.get_name()]
        new_shape = op.result.type.shape
        if len(new_shape) == 0:
            reshape_res = mb.squeeze(x=x)
        else:
            reshape_res = mb.reshape(x=x, shape=new_shape)
        context.add_result(op.result, reshape_res)

    @register_stablehlo_op
    def op_broadcast_in_dim(self, context: TranslationContext, op: BroadcastInDimOp):
        x = context[op.operand.get_name()]

        result_shape = op.result.type.shape
        if len(result_shape) == 0:
            # Cast a scalar shape to a (1,) shape
            result_shape = [1]
        result_shape_rank = len(result_shape)

        reshaped_operand_shape = [1] * result_shape_rank
        for i, op_shape in enumerate(op.operand.type.shape):
            result_idx = op.broadcast_dimensions[i]
            reshaped_operand_shape[result_idx] = op_shape

        x = mb.reshape(x=x, shape=reshaped_operand_shape)

        result_tiling = [1] * result_shape_rank
        for result_dim, current_shape in enumerate(reshaped_operand_shape):
            # Replicate data along dimension `dim` until the result dimension matches
            assert result_shape[result_dim] % current_shape == 0
            result_tiling[result_dim] = result_shape[result_dim] // current_shape
        x = mb.tile(x=x, reps=result_tiling)

        context.add_result(op.result, x)

    @register_stablehlo_op
    def op_while(self, context: TranslationContext, op: WhileOp):
        def cond(*loop_args):
            params = [param for param in op.cond.blocks[0].arguments]
            outputs = self.invoke_hlo_function(context, "while_cond", params, op.cond, loop_args)
            if len(outputs) != 1:
                raise ValueError("The output of while_cond should always be a single boolean!")
            # TODO(knielsen): Add a check that the output is in fact a single boolean value

            return outputs[0]

        def body(*body_args):
            params = [param for param in op.body.blocks[0].arguments]
            return self.invoke_hlo_function(context, "while_body", params, op.body, body_args)

        loop_vars = [context[arg.get_name()] for arg in op.operands]
        while_results = mb.while_loop(_cond=cond, _body=body, loop_vars=loop_vars)

        for result_var, while_result in zip(op.results, while_results):
            context.add_result(result_var, while_result)

    @register_stablehlo_op
    def op_compare(self, context: TranslationContext, op: CompareOp):
        comparison_direction = hlo.ComparisonDirectionAttr(op.comparison_direction).value
        cml_op_builder = {
            "EQ": mb.equal,
            "NE": mb.not_equal,
            "GE": mb.greater_equal,
            "GT": mb.greater,
            "LE": mb.less_equal,
            "LT": mb.less,
        }[comparison_direction]

        lhs = context[op.lhs.get_name()]
        rhs = context[op.rhs.get_name()]
        if types.is_bool(lhs.dtype):
            if comparison_direction == "EQ":
                cml_op = mb.logical_not(x=mb.logical_xor(x=lhs, y=rhs))
            elif comparison_direction == "NE":
                cml_op = mb.logical_xor(x=lhs, y=rhs)
            else:
<<<<<<< HEAD
                raise ValueError("Boolean inequalities are not supported!")
=======
                raise ValueError(
                    f"Boolean comparison operations other than EQ and NE (such as GT, LT, GE, LE) are not supported! "
                    f"Attempted operation: {comparison_direction}"
                )
>>>>>>> 58b3827a
        else:
            cml_op = cml_op_builder(x=lhs, y=rhs)
        context.add_result(op.result, cml_op)

    @register_stablehlo_op
    def op_convert(self, context: TranslationContext, op: ConvertOp):
        x = context[op.operand.get_name()]
        new_dtype = get_mil_type_from_ir(op.result.type.element_type)
        cml_op = mb.cast(x=x, dtype=dtype_str(new_dtype))
        context.add_result(op.result, cml_op)

    @register_stablehlo_op
    def op_select(self, context: TranslationContext, op: SelectOp):
        cond = context[op.pred.get_name()]
        a = context[op.on_true.get_name()]
        b = context[op.on_false.get_name()]
        cml_op = mb.select(cond=cond, a=a, b=b)
        context.add_result(op.result, cml_op)

    @register_stablehlo_op
    def op_dynamic_slice(self, context: TranslationContext, op: DynamicSliceOp):
        x = context[op.operand.get_name()]

        # The HLO DynamicSliceOp gives the start indices as seperate 0-dimensional integer variables
        # We need to convert them to a tensor to be compatible with mb.slice_by_size
        start_idx_variables = [context[i.get_name()] for i in op.start_indices]
        begin = mb.concat(values=start_idx_variables, axis=0)

        # The slice sizes in HLO are given by a signed integer with 64 bits
        # This is not supported by MIL, so we convert it to a MIL int32 type
        # TODO(knielsen): Overflow check?
        sizes = np.array(op.slice_sizes, dtype=np.int32)

        # Clamp start indices to ensure they are within bounds: [0, operand_dim - slice_size]
        # This is required by the StableHLO specification
        shape = mb.shape(x=x)
        begin = clamp_index(begin, shape, sizes)

        cml_op = mb.slice_by_size(x=x, begin=begin, size=sizes)
        context.add_result(op.result, cml_op)

    @register_stablehlo_op
    def op_slice(self, context: TranslationContext, op: SliceOp):
        x = context[op.operand.get_name()]

        begin = np.array(op.start_indices, dtype=np.int32)
        end = np.array(op.limit_indices, dtype=np.int32)
        stride = np.array(op.strides, dtype=np.int32)

        cml_op = mb.slice_by_index(
            x=x,
            begin=begin,
            end=end,
            stride=stride,
        )
        context.add_result(op.result, cml_op)

    @register_stablehlo_op
    def op_dynamic_update_slice(self, context: TranslationContext, op: DynamicUpdateSliceOp):
        x = context[op.operand.get_name()]
        updates = context[op.update.get_name()]

        start_indices = [context[i.get_name()] for i in op.start_indices]
        start_indices = mb.concat(values=start_indices, axis=0)

        # Clamp start indices to ensure they are within bounds: [0, operand_dim - update_dim]
        # This is required by the StableHLO specification
        shape = mb.shape(x=x)
        update_shape = mb.shape(x=updates)
        start_indices = clamp_index(start_indices, shape, update_shape)

        end_indices = mb.add(x=start_indices, y=op.update.type.shape)

        update_res = mb.slice_update(
            x=x,
            update=updates,
            begin=start_indices,
            end=end_indices,
        )
        context.add_result(op.result, update_res)

    @register_stablehlo_op
    def op_convolution(self, context: TranslationContext, op: ConvolutionOp):
        dim_spec = hlo.ConvDimensionNumbers(op.dimension_numbers)
        # TODO(knielsen): It should be possible to remove this batch dimension check, but
        #                 there should be a unit test testing it.
        if dim_spec.input_batch_dimension != 0 or dim_spec.output_batch_dimension != 0:
            raise ValueError(f"Only the first dimension is currently supported for batch dimension. Got {dim_spec}")
        if len(dim_spec.input_spatial_dimensions) > 3 or len(dim_spec.output_spatial_dimensions) > 3:
            raise ValueError("MIL only supports convolutions with dim <= 3")

        if op.batch_group_count.value != 1:
            raise ValueError(f"Only a batch group count of 1 is supported. Got {op.batch_group_count.value}")

        # MIL expects it on the form [input_batch_dimension, input_feature_dimension, spatial_dimensions*]
        input_permutation = [
            dim_spec.input_batch_dimension,
            dim_spec.input_feature_dimension,
            *dim_spec.input_spatial_dimensions
        ]
        x = context[op.lhs.get_name()]  # The inputs comes from vars
        x = mb.transpose(x=x, perm=input_permutation)

        strides = None
        if op.window_strides is not None:
            strides = np.array(op.window_strides, dtype=np.int32)

        kernel_dilation = None
        if op.rhs_dilation is not None:
            kernel_dilation = np.array(op.rhs_dilation, dtype=np.int32)

        groups = op.feature_group_count.value

        # Handle padding
        # TODO(knielsen): Consider moving splat/non-splat handling to some utility
        in_rank = x.rank - 2
        if op.padding is None:
            pad = np.zeros((2 * in_rank), dtype=np.int32)
        elif op.padding.is_splat:
            pad = op.padding.get_splat_value().value * np.ones((2 * in_rank), dtype=np.int32)
        else:
            # We need to reshape the array to a linear array to match MILs expectation
            pad = np.reshape(np.array(op.padding, dtype=np.int32), (2 * in_rank, ))

        # We switch the convolution to a transposed convolution if we have lhs_dilation
        conv_type = mb.conv
        if op.lhs_dilation:
            lhs_dilations = np.array(op.lhs_dilation, dtype=np.int32)
            if np.any(lhs_dilations > 1):
                # This is a transpoed convolution
                if strides is not None:
                    raise ValueError("For a conv with lhs dilation we expect the stride to be not set! "
                                     "Because convolution with input dilation d is equivalent to transposed "
                                     "convolution with stride d.")
                # Convolution with input dilation d is equivalent to transposed convolution with stride d
                strides = lhs_dilations

                output_shape = op.result.type.shape
                output_shape.append(output_shape.pop(1))  # Match the format of MIL

                conv_type = partial(
                    mb.conv_transpose,
                    output_shape=output_shape
                )

                # Calculate the padding for the transposed convolution
                # We need to invert the padding: p_transpose = K - 1 - p_original
                # If the target padding is negative, we need to pad the input x
                kernel_spatial_dims = dim_spec.kernel_spatial_dimensions
                raw_weight_shape = context[op.rhs.get_name()].shape
                kernel_sizes = [raw_weight_shape[d] for d in kernel_spatial_dims]

                new_pad_out = []
                pad_in = []

                for i in range(len(kernel_sizes)):
                    k = kernel_sizes[i]
                    s = strides[i]
                    d = kernel_dilation[i] if kernel_dilation is not None else 1
                    k_eff = (k - 1) * d + 1

                    p_low = pad[2*i]
                    p_high = pad[2*i+1]

                    # Target crop
                    t_low = k_eff - 1 - p_low
                    t_high = k_eff - 1 - p_high

                    # Calculate input padding needed to satisfy non-negative crop
                    # pad_in >= ceil(-t / s)
                    pi_low = max(0, (-t_low + s - 1) // s)
                    pi_high = max(0, (-t_high + s - 1) // s)

                    # Calculate output crop
                    po_low = t_low + pi_low * s
                    po_high = t_high + pi_high * s

                    new_pad_out.extend([po_low, po_high])
                    pad_in.extend([pi_low, pi_high])

                pad = np.array(new_pad_out, dtype=np.int32)
                pad_in = np.array(pad_in, dtype=np.int32)

                if np.any(pad_in > 0):
                    # Apply padding to x
                    # x is [batch, channel, spatial...]
                    x_rank = len(x.shape)
                    full_pad_in = np.zeros(2 * x_rank, dtype=np.int32)
                    # Fill spatial padding starting at dimension 2
                    for i in range(len(pad_in)):
                        full_pad_in[4 + i] = pad_in[i]
                    x = pad_with_cast(x=x, pad=full_pad_in)

                if np.any(pad < 0):
                    raise ValueError("The case where the padding turns negative when translating to a "
                                     "transposed convolution is not supported.")

        # The MIL weights should be on form:
        #  - normal convolutions: [output_features, input_features / groups, spatial kernels*]
        #  - transposed convolutions: [input_features, output_features / groups, spatial kernels*]
        weight = context[op.rhs.get_name()]  # The weights are numpy arrays
        weight_permutation = []
        if conv_type == mb.conv:
            weight_permutation = [
                dim_spec.kernel_output_feature_dimension,
                dim_spec.kernel_input_feature_dimension,
                *dim_spec.kernel_spatial_dimensions
            ]
        else:
            weight_permutation = [
                dim_spec.kernel_input_feature_dimension,
                dim_spec.kernel_output_feature_dimension,
                *dim_spec.kernel_spatial_dimensions
            ]
        weight = mb.transpose(x=weight, perm=weight_permutation)

        # TODO(knielsen): Make this check more readable!
        # It is executed for conv transpose
        if conv_type != mb.conv:
            # MIL expects the weights to be reversed along the kernel dimensions
            kernel_dimensions = [i + 2 for i in range(len(weight.shape) - 2)]
            weight = mb.reverse(x=weight, axes=kernel_dimensions)

        cml_conv = conv_type(
            x=x,
            weight=weight,
            strides=strides,
            pad_type="custom",
            pad=pad,
            dilations=kernel_dilation,
            groups=groups,
        )

        # Re-arrange output dimensions to match expectation
        # MIL outputs on the form [batch, features, spatial dims*]
        output_permutation = inverse_permutation([
            dim_spec.output_batch_dimension,
            dim_spec.output_feature_dimension,
            *dim_spec.output_spatial_dimensions
        ])
        cml_conv = mb.transpose(x=cml_conv, perm=output_permutation)

        context.add_result(op.result, cml_conv)

    @register_stablehlo_op
    def op_max(self, context: TranslationContext, op: MaxOp):
        self.__simple_binary_op(context, mb.maximum, op)

    @register_stablehlo_op
    def op_min(self, context: TranslationContext, op: MinOp):
        self.__simple_binary_op(context, mb.minimum, op)

    @register_stablehlo_op
    def op_floor(self, context: TranslationContext, op: FloorOp):
        self.__simple_unary_op(context, mb.floor, op)

    @register_stablehlo_op
    def op_ceil(self, context: TranslationContext, op: CeilOp):
        self.__simple_unary_op(context, mb.ceil, op)

    @register_stablehlo_op
    def op_rsqrt(self, context: TranslationContext, op: RsqrtOp):
        self.__simple_unary_op(context, mb.rsqrt, op)

    @register_stablehlo_op
    def op_tanh(self, context: TranslationContext, op: TanhOp):
        self.__simple_unary_op(context, mb.tanh, op)

    @register_stablehlo_op
    def op_sine(self, context: TranslationContext, op: SineOp):
        self.__simple_unary_op(context, mb.sin, op)

    @register_stablehlo_op
    def op_cosine(self, context: TranslationContext, op: CosineOp):
        self.__simple_unary_op(context, mb.cos, op)

    @register_stablehlo_op
    def op_tan(self, context: TranslationContext, op: TanOp):
        self.__simple_unary_op(context, mb.tan, op)

    @register_stablehlo_op
    def op_atan2(self, context: TranslationContext, op: Atan2Op):
        y = context[op.lhs.get_name()]
        x = context[op.rhs.get_name()]
        # Notice the fraction may be +-inf
        fraction = mb.real_div(x=y, y=x)
        atan2_res = mb.atan(x=fraction)
        # We need to adjust for negative x, based on the sign of y
        atan2_res_adjusted = mb.add(x=atan2_res, y=mb.mul(x=mb.sign(x=y), y=np.pi))
        atan2_res = mb.select(
            cond=mb.less(x=x, y=0.0),
            a=atan2_res_adjusted,
            b=atan2_res,
        )
        context.add_result(op.result, atan2_res)

    @register_stablehlo_op
    def op_concatenate(self, context: TranslationContext, op: ConcatenateOp):
        values = [context[input.get_name()] for input in op.inputs]
        values = promote_input_dtypes(values)
        mil_res = mb.concat(values=values, axis=op.dimension.value)
        context.add_result(op.result, mil_res)

    @register_stablehlo_op
    def op_reverse(self, context: TranslationContext, op: ReverseOp):
        x = context[op.operand.get_name()]
        mil_res = mb.reverse(x=x, axes=np.array(op.dimensions, dtype=np.int32))
        context.add_result(op.result, mil_res)

    @register_stablehlo_op
    def op_isfinite(self, context: TranslationContext, op: IsFiniteOp):
        x = context[op.x.get_name()]
        # All finite numbers will have abs(x) < inf
        infinity = np.array(np.inf, dtype=get_numpy_type(x))
        mil_res = mb.less(x=mb.abs(x=x), y=infinity)
        context.add_result(op.result, mil_res)

    @register_stablehlo_op
    def op_reduce(self, context: TranslationContext, op: ReduceOp):
        # HLO reductions can be arbitrarily complex and defines a custom function
        # specifying the reduction.
        # Unforunately this level of granularity is not supported through MIL.
        # We try to detect some simple cases for reductions mapping to native MIL
        # instructions, and otherwise fall back to a MIL while-loop based implementation.
        inputs = [context[input.get_name()] for input in op.inputs]
        init_values = [context[init_value.get_name()] for init_value in op.init_values]
        result_types = [result.type for result in op.results]

        mil_results = compute_reduction(self, context, inputs, op.dimensions, op.body, init_values, result_types)
        for (res, mil_res) in zip(op.results, mil_results):
            context.add_result(res, mil_res)

    @register_stablehlo_op
    def op_reduce_window(self, context: TranslationContext, op: ReduceWindowOp):
        if op.window_dilations and not np.all(op.window_dilations == 1):
            raise ValueError("Window dilations are currently unsupported for windowed reduce")
        if op.base_dilations and not np.all(op.base_dilations == 1):
            raise ValueError("Base dilations are currently unsupported for windowed reduce")

        inputs_rank = len(op.window_dimensions)
        window_strides = op.window_strides
        if not window_strides:
            window_strides = np.ones((inputs_rank,), dtype=np.int32)

        inputs = [context[input.get_name()] for input in op.inputs]
        init_values = [context[init_value.get_name()] for init_value in op.init_values]

        def pad_maybe_int(*, x, pad, constant_val):
            if types.is_float(x.dtype):
                return mb.pad(x=x, pad=pad, constant_val=constant_val)
            for i, (before, after) in enumerate(zip(pad[::2], pad[1::2])):
                before = mb.fill(shape=x.shape[:i] + (before,) + x.shape[i + 1:], value=constant_val)
                after = mb.fill(shape=x.shape[:i] + (after,) + x.shape[i + 1:], value=constant_val)
                x = mb.concat(values=(before, x, after), axis=i)
            return x

        # Pad the inputs if required
        if op.padding:
            padding = np.reshape(np.array(op.padding, dtype=np.int32), (2 * inputs_rank,))
            inputs = [
<<<<<<< HEAD
                pad_maybe_int(x=input, pad=padding, constant_val=mb.reduce_max(x=init_value))
=======
                pad_with_cast(x=input, pad=padding, constant_val=mb.reduce_max(x=init_value))
>>>>>>> 58b3827a
                for input, init_value in zip(inputs, init_values)
            ]

        # Unfortunately CoreML only supports tensors with rank <= 6.
        # Due to the re-shaping and windowing operations inside `__compute_windowed_reduction`, this
        # means the function can not be called with tensors of rank >= 4.
        # To work around this problem, we have to iterate over the leading dimensions not being
        # windowed over, and calculate the result values incrementally.
        fixed_dimensions = []
        reduction_dimensions = []
        for axis in range(inputs_rank):
            if op.window_dimensions[axis] == 1 and window_strides[axis] == 1:
                fixed_dimensions.append(axis)
            else:
                reduction_dimensions.append(axis)
        permutation = fixed_dimensions + reduction_dimensions

        # We will put as few dimensions as possible in the loop_dimensions (i.e. we may
        # choose to put some of the `fixedf_dimensions` inside the reduction itself)
        max_dims = 3
        if len(reduction_dimensions) > max_dims:
            raise ValueError("Due to CoreML's rank <= 5 restriction, it is not supported to reduce on more then 3 dimensions!")
        loop_dimensions = fixed_dimensions[:max(0, inputs_rank - max_dims)]
        loop_shapes = [inputs[0].shape[dim] for dim in loop_dimensions]
        loop_shape_rank = len(loop_shapes)

        # Transpose the input so they are easily indexable inside the loop
        transposed_inputs = [mb.transpose(x=input, perm=permutation) for input in inputs]

        def compute_reduction(result_idx, *partial_results):
            # Pick out the attributes from the dimensions we are reducing over for this index
            idx_dims = permutation[loop_shape_rank:]
            idx_inputs = [index_by_slices(input, [result_idx] + [...]) for input in transposed_inputs]
            idx_window_dimensions = [op.window_dimensions[dim] for dim in idx_dims]
            idx_window_strides = [window_strides[dim] for dim in idx_dims]
            idx_result_types = [
                index_by_slices(partial_result, [result_idx] + [...])
                for partial_result in partial_results
            ]

            if loop_shape_rank > 0:
                # We need to squeeze out the loop (result_idx) dimensions
                idx_inputs = [
                    mb.reshape(x=input, shape=mb.slice_by_size(x=mb.shape(x=input), begin=[loop_shape_rank], size=[-1]))
                    for input in idx_inputs
                ]
                idx_result_types = [
                    mb.reshape(x=result, shape=mb.slice_by_size(x=mb.shape(x=result), begin=[loop_shape_rank], size=[-1]))
                    for result in idx_result_types
                ]

<<<<<<< HEAD
            mock_result_types = [RankedSliceType(i.shape, j.element_type) for i, j in zip(idx_result_types, result_types)]
            results = self.__compute_windowed_reduction(
=======
            results = compute_windowed_reduction(
                converter=self,
>>>>>>> 58b3827a
                context=context,
                inputs=idx_inputs,
                window_dimensions=idx_window_dimensions,
                window_strides=idx_window_strides,
                body=op.body,
                init_values=init_values,
                result_types=mock_result_types,
            )

            result_rank = inputs_rank - loop_shape_rank
            return [
                update_tensor_by_slice(acc, [result_idx] + [slice(None)] * result_rank, result)
                for acc, result in zip(partial_results, results)
            ]

        result_types = [result.type for result in op.results]
        reduction_results = [
            mb.transpose(
                x=np.zeros(result_type.shape, dtype=get_numpy_type(result_type.element_type)),
                perm=permutation,
            )
            for result_type in result_types
        ]
        reduction_results = iterate_indexes_in_shapes(compute_reduction, [loop_shapes], reduction_results, unroll_limit=5)
        reduction_results = [
            mb.transpose(x=reduction_result, perm=inverse_permutation(permutation))
            for reduction_result in reduction_results
        ]

        for (res, mil_res) in zip(op.results, reduction_results):
            context.add_result(res, mil_res)

    @register_stablehlo_op
    def op_iota(self, context: TranslationContext, op: IotaOp):
        iota_dim = int(op.iota_dimension)
        tensor_shape = op.result.type.shape
        vec_shape = [tensor_shape[dim] if dim == iota_dim else 1 for dim in range(len(tensor_shape))]
        dtype = get_numpy_type(op.result.type.element_type)
        res = np.reshape(np.arange(tensor_shape[iota_dim], dtype=dtype), vec_shape) * np.ones(tensor_shape, dtype=dtype)
        context.add_result(op.result, res)

    @register_stablehlo_op
    def op_gather(self, context: TranslationContext, op: GatherOp):
        """
        Calculates special cases of the GatherOp. Assumes no backing dims, and
        that the index_vector_dim is always the last indexing dimension.

        TODO(knielsen): Consider if this can be done in a more efficient way
        """
        start_indices = context[op.start_indices.get_name()]
        operand = context[op.operand.get_name()]

        operand_rank = len(operand.shape)
        start_indices_rank = len(start_indices.shape)

        dim_numbers = hlo.GatherDimensionNumbers(op.dimension_numbers)
<<<<<<< HEAD
        dim_mapping = dim_numbers.start_index_map
        dim_batches = dim_numbers.operand_batching_dims

        if dim_numbers.index_vector_dim != start_indices_rank - 1:
            raise ValueError("The `index_vector_dim` is only supported to be the last dimension")
        if dim_batches != dim_numbers.start_indices_batching_dims:
            raise ValueError("Operand and index batch dimensions are only supported if they match")
        inferred_sizes = np.array([
            1 if i in dim_mapping or i in dim_batches else
            operand.shape[i] for i in range(operand_rank)])
        if (not dim_batches or np.max(dim_batches) < len(dim_batches)) and \
                np.all(np.array(op.slice_sizes) == inferred_sizes):
            upper, lower = [operand.shape[i] - 1 for i in dim_mapping], [0] * len(dim_mapping)
            broadcastable = lambda x: np.array(x)[(None,) * (start_indices_rank - 1)]
            clamped_indices = mb.minimum(x=mb.maximum(x=start_indices, y=broadcastable(lower)), y=broadcastable(upper))
            clamped_indices = mb.gather(x=clamped_indices, indices=np.argsort(dim_mapping), axis=-1)
            if len(dim_mapping) == 1:
                if start_indices_rank > 1:
                    clamped_indices = mb.squeeze(x=clamped_indices, axes=(start_indices_rank - 1,))
                result = mb.gather(x=operand, indices=clamped_indices, axis=dim_mapping[0], batch_dims=len(dim_batches))
                context.add_result(op.result, result)
                return
            elif np.max(dim_mapping) < len(dim_mapping) + len(dim_batches):
                result = mb.gather_nd(x=operand, indices=clamped_indices, batch_dims=len(dim_batches))
                window_outputs = [i for i in range(operand_rank) if i not in dim_batches and i not in dim_numbers.collapsed_slice_dims]
                window_outputs = [j for i, j in zip(window_outputs, dim_numbers.offset_dims) if op.slice_sizes[i] == 1]
                result = mb.expand_dims(x=result, axes=window_outputs)
                context.add_result(op.result, result)
                return

        if dim_numbers.operand_batching_dims != []:
            raise ValueError("Batched operand dims gather is not supported!")
        if dim_numbers.start_indices_batching_dims != []:
            raise ValueError("Batched start indices gather is not supported!")
=======
        if dim_numbers.index_vector_dim != start_indices_rank - 1:
            raise ValueError("The `index_vector_dim` is only supported to be the last dimension")
>>>>>>> 58b3827a

        result_rank = len(op.result.type.shape)
        slice_sizes = op.slice_sizes
        result_iteration_axes = [axis for axis in range(result_rank) if axis not in dim_numbers.offset_dims]

        def compute_index_slice(slice_idx, *partial_results):
            partial_results = partial_results[0]

            slice_start = []
            slice_end = []

            for operand_dim in range(operand_rank):
                if operand_dim in dim_mapping:
                    start_index_dim = dim_mapping.index(operand_dim)
                    elements = operand.shape[operand_dim]

                    start_index = index_by_slices(start_indices, [slice_idx] + [start_index_dim])
                    start_index = mb.reshape(x=start_index, shape=(1,))

                    actual_start_index = mb.maximum(x=mb.minimum(x=start_index, y=elements - slice_sizes[operand_dim]), y=0)
                    end_index = mb.add(x=actual_start_index, y=slice_sizes[operand_dim])
                    slice_start.append(actual_start_index)
                    slice_end.append(end_index)
                elif operand_dim in dim_numbers.operand_batching_dims:
                    batch_index = dim_numbers.operand_batching_dims.index(operand_dim)
                    slice_batch = dim_numbers.start_indices_batching_dims[batch_index]
                    start_index = mb.slice_by_size(x=slice_idx, begin=(slice_batch,), size=(1,))
                    slice_start.append(start_index)
                    slice_end.append(mb.add(x=start_index, y=1))
                elif operand_dim in dim_numbers.collapsed_slice_dims:
                    slice_start.append(mb.reshape(x=0, shape=(1,)))
                    slice_end.append(mb.reshape(x=1, shape=(1,)))
                else:
                    slice_start.append(mb.reshape(x=0, shape=(1,)))
                    slice_end.append(mb.reshape(x=slice_sizes[operand_dim], shape=(1,)))

            selected_slice = mb.slice_by_index(
                x=operand,
                begin=mb.concat(values=slice_start, axis=0),
                end=mb.concat(values=slice_end, axis=0),
            )
            if len(dim_numbers.collapsed_slice_dims) > 0:
                selected_slice = mb.squeeze(x=selected_slice, axes=dim_numbers.collapsed_slice_dims)

            # Figure out which result to update
            update_slice_spec = []
            stack_axes_idx = 0
            for output_dim in range(result_rank):
                if output_dim in result_iteration_axes:
                    result_idx = mb.gather(x=slice_idx, indices=[stack_axes_idx])
                    update_slice_spec.append(result_idx)
                    stack_axes_idx += 1
                else:
                    update_slice_spec.append(slice(None))
            return [update_tensor_by_slice(partial_results, update_slice_spec, selected_slice)]

        result_dtype = get_mil_type_from_ir(op.result.type.element_type)
        result = mb.fill(shape=op.result.type.shape, value=mb.cast(x=0, dtype=dtype_str(result_dtype)))
        result_iteration_shape = [result.shape[stack_axis] for stack_axis in result_iteration_axes]
        result, = iterate_indexes_in_shapes(compute_index_slice, [result_iteration_shape], [result], unroll_limit=5)

        context.add_result(op.result, result)

    @register_stablehlo_op
    def op_scatter(self, context: TranslationContext, op: ScatterOp):
        dim_numbers = hlo.ScatterDimensionNumbers(op.scatter_dimension_numbers)
        dim_mapping = dim_numbers.scattered_dims_to_operand_dims
        operand = context[op.inputs[0].get_name()]
        scatter_indices = context[op.scatter_indices.get_name()]
        updates = context[op.updates[0].get_name()]

        if len(dim_numbers.input_batching_dims) > 0:
            raise ValueError("Scatter batching index is not supported!")
        if np.max(dim_mapping) >= len(dim_mapping):
            raise ValueError("Scatter windows are only supported with dimension numbers contiguous with the rank!")
        if len(op.inputs) != 1 or len(op.updates) != 1:
            raise ValueError("Scatter with multiple operands is not supported!")
        # MIL only supports scatter window update sizes that match the operand shape
        #     updates must be the shape as `indices.shape[:-1] + data.shape[indices.shape[-1]:]`
        # [sic] via
        #     https://apple.github.io/coremltools/source/coremltools.converters.mil.mil.ops.defs.html#coremltools.converters.mil.mil.ops.defs.iOS15.scatter_gather.scatter_nd
        if scatter_indices.shape != (1,) and updates.shape != scatter_indices.shape[:-1] + operand.shape[scatter_indices.shape[-1]:]:
            raise ValueError("Scatter windows that only partially fill dimensions are not supported!")

        # this can be done pre-emptively because of the constraint on scatter windows
        scatter_indices = mb.gather(x=scatter_indices, indices=np.argsort(dim_mapping), axis=-1)

        # StableHLO supports arbitrary scatter computations, but MIL has a fixed set
        # TODO: Consider refactoring. Can maybe be combined with the reduction type sniffing
        def match_update_computation(hlo_body):
            if len(hlo_body.blocks) != 1:
                return None
            args = list(hlo_body.blocks[0].arguments)
            ops = list(hlo_body.blocks[0].operations)
            if not isinstance(ops[-1], ReturnOp):
                return None
            if len(ops) == 1 and ops[0].operands[0] == args[1]:
                return "update"
            if len(ops) != 2 or \
                    list(ops[0].operands) != args or \
                    list(ops[1].operands) != list(ops[0].results):
                return None

            mode_map = {
                AddOp: "add",
                SubtractOp: "sub",
                MulOp: "mul",
                DivOp: "div",
                MaxOp: "max",
                MinOp: "min",
            }
            return mode_map.get(type(ops[0]), None)

        mode = match_update_computation(op.update_computation)
        if mode is None:
            raise ValueError("Unsupported update mode for scatter operation")

        upper_bound = np.array(operand.shape[:len(dim_mapping)])[(None,) * (scatter_indices.rank - 1)]
        valid = mb.logical_and(
                x=mb.greater_equal(x=scatter_indices, y=0),
                y=mb.less(x=scatter_indices, y=upper_bound))
        along = lambda n: mb.slice_by_index(
                x=valid, begin=(0,) * (scatter_indices.rank - 1) + (n,),
                end=scatter_indices.shape[:-1] + (n + 1,))

        # if there's too many axes to unroll reasonably, there's too many to use
        reduction = along(0)
        for i in range(1, scatter_indices.shape[-1]):
            reduction = mb.logical_and(x=reduction, y=along(i))
        reduction = mb.squeeze(x=reduction, axes=(scatter_indices.rank - 1,))

        if reduction.rank == 0:
            assert scatter_indices.shape == (1,), \
                    f"unexpected input shape for scatter indices of {scatter_indices.shape}"
            assert updates.rank == operand.rank

            update_bound = scatter_indices
            axis0 = lambda operand, bound: bound if operand.rank <= 1 else mb.concat(
                    values=(bound, operand.shape[1:]), axis=0)
            before = mb.slice_by_index(x=operand, begin=(0,) * operand.rank, end=axis0(operand, update_bound))

            update_bound = mb.minimum(x=mb.add(x=scatter_indices, y=updates.shape[:1]), y=operand.shape[:1])
            after = mb.slice_by_index(x=operand, begin=update_bound, end=axis0(operand, update_bound))

            update_bound = mb.sub(x=update_bound, y=scatter_indices)
            updates = mb.slice_by_index(x=updates, begin=(0,) * updates.rank, end=axis0(updates, update_bound))

            result = mb.select(
                    cond=reduction,
                    a=mb.concat(values=(before, updates, after), axis=0),
                    b=operand)
        else:
            where = mb.non_zero(x=reduction)
            scatter_indices = mb.gather_nd(x=scatter_indices, indices=where)
            updates = mb.gather_nd(x=updates, indices=where)
            result = mb.scatter_nd(data=operand, indices=scatter_indices, updates=updates, mode=mode)
        context.add_result(op.results[0], result)

    @register_stablehlo_op
    def op_sort(self, context: TranslationContext, op: SortOp):
        inputs = [context[operand.get_name()] for operand in op.inputs]
        if len(tracing := op.comparator.blocks) != 1 or not isinstance(tracing := tracing[0].operations[-1], ReturnOp):
            raise ValueError("Unsupported comparator format!")
        tracing = tracing.operands[0].owner.opview
        args = list(op.comparator.blocks[0].arguments)
        selecting = any(isinstance(i, SelectOp) for i in op.comparator.blocks[0].operations)
        priorities = self.__verify_totalsort(tracing, args, inputs) \
                if selecting else self.__verify_lexsort(tracing, args, inputs)
        if priorities is None:
            raise ValueError("Unrecognized comparator format; only lexsort and float sort are supported!")

        sort_dim, (key, ascending) = op.dimension.value, priorities[-1]
        indices = mb.argsort(x=key, axis=sort_dim, ascending=ascending)
        for key, ascending in priorities[-2::-1]:
            gathered_key = mb.gather_along_axis(x=key, indices=indices, axis=sort_dim)
            relative_indices = mb.argsort(x=gathered_key, axis=sort_dim, ascending=ascending)
            indices = mb.gather_along_axis(x=indices, indices=relative_indices, axis=sort_dim)

        for i, tensor in enumerate(inputs):
            context.add_result(op.results[i], mb.gather_along_axis(x=tensor, indices=indices, axis=sort_dim))

    def __verify_lexsort(self, tracing, args, inputs):
        remaining, expecting, priorities = None, None, []
        while tracing:
            match tracing:
                case CompareOp():
                    direction = hlo.ComparisonDirectionAttr(tracing.comparison_direction).value
                    if tracing.lhs not in args or tracing.rhs not in args:
                        return None
                    lhs, rhs = args.index(tracing.lhs), args.index(tracing.rhs)
                    if (direction != "EQ" or expecting not in ((lhs, rhs), (rhs, lhs))) if expecting else (
                            direction not in ("LT", "GT") or lhs // 2 != rhs // 2 or lhs + 1 != rhs):
                        return None
                    if not expecting:
                        priorities.append((inputs[lhs // 2], direction == "LT"))
                    expecting = None if expecting else (lhs, rhs)
                    tracing, remaining = remaining, None
                case OrOp() if not expecting:
                    tracing, remaining = tracing.lhs.owner.opview, tracing.rhs.owner.opview
                case AndOp() if expecting:
                    tracing, remaining = tracing.lhs.owner.opview, tracing.rhs.owner.opview
                case _:
                    return None
        return priorities

    def __verify_totalsort(self, tracing, args, inputs):
        if not isinstance(tracing, CompareOp) or len(args) > 2 or len(inputs) > 1:
            return None
        direction = hlo.ComparisonDirectionAttr(tracing.comparison_direction).value
        lhs = self.__verify_zero_nan(tracing.lhs.owner.opview, args)
        rhs = self.__verify_zero_nan(tracing.rhs.owner.opview, args)
        if direction not in ("LT", "GT") or lhs is None or rhs is None or lhs == rhs:
            return None
        return [(inputs[lhs], direction == "LT")]

    def __verify_zero_nan(self, tracing, args):
        remaining, idx = None, None
        selecting, comparing = [lambda x: np.array(x) == 0, np.isnan], ["EQ", "NE"]
        while tracing:
            match tracing:
                case SelectOp():
                    const = tracing.operands[1].owner.opview.value
                    if not len(selecting) or not selecting.pop()(const):
                        return None
                    if len(selecting):
                        remaining = tracing.operands[2].owner.opview
                        tracing = tracing.operands[0].owner.opview
                    else:
                        if idx is None or tracing.operands[2] != args[idx]:
                            return None
                        tracing, remaining = tracing.operands[0].owner.opview, None
                case CompareOp():
                    direction = hlo.ComparisonDirectionAttr(tracing.comparison_direction).value
                    if not len(comparing) or direction != comparing.pop():
                        return None
                    if len(comparing):
                        if tracing.lhs != tracing.rhs or tracing.lhs not in args or len(selecting) != 1:
                            return None
                        idx = args.index(tracing.lhs)
                        tracing, remaining = remaining, None
                    else:
                        const = np.array(tracing.rhs.owner.opview.value)
                        if const != 0 or tracing.lhs != args[idx]:
                            return None
                        tracing = None
                case _:
                    return None
        return idx

    @register_stablehlo_op
    def op_clamp(self, context: TranslationContext, op: ClampOp):
        min = context[op.min.get_name()]
        max = context[op.max.get_name()]
        operand = context[op.operand.get_name()]
        result = mb.minimum(x=mb.maximum(x=operand, y=min), y=max)
        context.add_result(op.results[0], result)

    @register_stablehlo_op
    def op_case(self, context: TranslationContext, op: CaseOp):
        index = context[op.index.get_name()]

        def params(i):
            closure, args = [], []
            for j in op.branches[i].blocks[0].operations:
                for k in j.operands:
                    if k.get_name() in context.variables[context.path()]:
                        closure.append(k)
                        args.append(context[k.get_name()])
            return (closure, op.branches[i], args)

        # TODO: the branches should only be invoked inside the _true_fn and _false_fn
        remaining = self.__invoke_hlo_function(context, "branch_default", *params(-1))
        for i in reversed(range(len(op.branches) - 1)):
            current = self.__invoke_hlo_function(context, f"branch_{i}", *params(i))
            remaining = mb.cond(
                    pred=mb.equal(x=index, y=i),
                    _true_fn=(lambda x: lambda: x)(current),
                    _false_fn=(lambda x: lambda: x)(remaining))
        for i, result in enumerate(remaining):
            context.add_result(op.results[i], result)

    @register_stablehlo_op
    def op_custom_call(self, context: TranslationContext, op: CustomCallOp):
        if op.call_target_name.value.startswith("mhlo."):
            mapped_op = None
            op_impl = None
            match op.call_target_name.value:
                case "mhlo.topk":
                    mapped_op = TopKOp
                    op_impl = self._op_mhlo_topk
                case "mhlo.asin":
                    mapped_op = AsinOp
                    op_impl = self._op_mhlo_asin
                case "mhlo.sinh":
                    mapped_op = SinhOp
                    op_impl = self._op_mhlo_sinh
                case "mhlo.asinh":
                    mapped_op = AsinhOp
                    op_impl = self._op_mhlo_asinh
                case "mhlo.acos":
                    mapped_op = AcosOp
                    op_impl = self._op_mhlo_acos
                case "mhlo.cosh":
                    mapped_op = CoshOp
                    op_impl = self._op_mhlo_cosh
                case "mhlo.acosh":
                    mapped_op = AcoshOp
                    op_impl = self._op_mhlo_acosh
                case "mhlo.atanh":
                    mapped_op = AtanhOp
                    op_impl = self._op_mhlo_atanh

            if not mapped_op:
                raise ValueError(f"mhlo op '{op.call_target_name.value}' is not implemented")
            if not op_impl:
                raise ValueError(f"mhlo op '{op.call_target_name.value}' does not have an implementation")

            mhlo_attributes = {attr.name: attr.attr for attr in list(op.attributes["mhlo.attributes"])}
            delegate_op = partial(mapped_op, **mhlo_attributes, loc=op.location)(*op.operands)

            # We manually have to handle the results, as the current API does not allow naming
            # the `delegate_op` results according to the custom call results
            mil_results = op_impl(context, delegate_op)
            for (custom_call_result, mil_result) in zip(op.results, mil_results):
                context.add_result(custom_call_result, mil_result)

            return

        raise ValueError(f"Custom call is not supported: {op.call_target_name}")

    def _op_mhlo_topk(self, context: TranslationContext, op: TopKOp):
        """
        This is a MHLO op, and follows a slightly different pattern, since it is unvoked by a
        custom call. It will return the results, as we currently can not rename the results
        in the TopKOp
        """
        x = context[op.operand.get_name()]
        descending = op.largest is None or op.largest.value
        mil_res = mb.topk(x=x, k=op.k.value, ascending=not descending)
        return mil_res

    def _op_mhlo_asin(self, context: TranslationContext, op: AsinOp):
        x = context[op.operand.get_name()]
        mil_res = mb.asin(x=x)
        return [mil_res]

    def _op_mhlo_sinh(self, context: TranslationContext, op: SinhOp):
        x = context[op.operand.get_name()]
        mil_res = mb.sinh(x=x)
        return [mil_res]

    def _op_mhlo_asinh(self, context: TranslationContext, op: AsinhOp):
        x = context[op.operand.get_name()]
        # asinh(x) = log(x + sqrt(x^2 + 1))
        x_sq = mb.mul(x=x, y=x)
        x_sq_plus_1 = mb.add(x=x_sq, y=1.0)
        sqrt_part = mb.sqrt(x=x_sq_plus_1)
        log_arg = mb.add(x=x, y=sqrt_part)
        mil_res = mb.log(x=log_arg)
        return [mil_res]

    def _op_mhlo_acos(self, context: TranslationContext, op: AcosOp):
        x = context[op.operand.get_name()]
        mil_res = mb.acos(x=x)
        return [mil_res]

    def _op_mhlo_cosh(self, context: TranslationContext, op: CoshOp):
        x = context[op.operand.get_name()]
        mil_res = mb.cosh(x=x)
        return [mil_res]

    def _op_mhlo_acosh(self, context: TranslationContext, op: AcoshOp):
        x = context[op.operand.get_name()]
        # acosh(x) = log(x + sqrt(x^2 - 1))
        x_sq = mb.mul(x=x, y=x)
        x_sq_minus_1 = mb.sub(x=x_sq, y=1.0)
        sqrt_part = mb.sqrt(x=x_sq_minus_1)
        log_arg = mb.add(x=x, y=sqrt_part)
        mil_res = mb.log(x=log_arg)
        return [mil_res]

    def _op_mhlo_atanh(self, context: TranslationContext, op: AtanhOp):
        x = context[op.operand.get_name()]
        # atanh(x) = 0.5 * log((1 + x) / (1 - x))
        one_plus_x = mb.add(x=1.0, y=x)
        one_minus_x = mb.sub(x=1.0, y=x)
        div_res = mb.real_div(x=one_plus_x, y=one_minus_x)
        log_res = mb.log(x=div_res)
        mil_res = mb.mul(x=0.5, y=log_res)
        return [mil_res]

    def invoke_hlo_function(self, context: TranslationContext, func_name: str, hlo_params, hlo_func_body, cml_args):
        # Enter variable context for the function call
        context.push_function(func_name)

        # Setup arguments for the function
        for hlo_func_param, actual_arg in zip(hlo_params, cml_args):
            context.add_result(hlo_func_param, actual_arg)

        # Process the function
        if len(hlo_func_body.blocks) != 1:
            raise ValueError(f"Unsupported function with {len(hlo_func_body.blocks)} blocks")
        outputs = self.process_block(context, hlo_func_body.blocks[0])

        # Exit the function context
        context.pop_function()

        return outputs

    def __simple_unary_op(self, context: TranslationContext, mil_op, hlo_op):
        operand = context[hlo_op.operand.get_name()]
        cml_op = mil_op(x=operand)
        context.add_result(hlo_op.result, cml_op)

    def __simple_binary_op(self, context: TranslationContext, mil_op, hlo_op):
        lhs = context[hlo_op.lhs.get_name()]
        rhs = context[hlo_op.rhs.get_name()]
        cml_op = mil_op(x=lhs, y=rhs)
        context.add_result(hlo_op.result, cml_op)<|MERGE_RESOLUTION|>--- conflicted
+++ resolved
@@ -7,14 +7,9 @@
     promote_input_dtypes,
 )
 from .utils import (
-<<<<<<< HEAD
     RankedSliceType, index_by_slices, update_tensor_by_slice, iterate_indexes_in_shapes,
-    inverse_permutation
-=======
-    index_by_slices, update_tensor_by_slice, iterate_indexes_in_shapes,
     inverse_permutation, get_mil_type, dtype_str, get_mil_type_from_ir, get_numpy_type,
     clamp_index
->>>>>>> 58b3827a
 )
 from .passes.utils import register_optimizations
 from .translation_context import TranslationContext
@@ -31,13 +26,8 @@
     CompareOp, ConvertOp, SelectOp, DynamicSliceOp, ReturnOp, ConvolutionOp, MinOp,
     MaxOp, RsqrtOp, TanhOp, SineOp, CosineOp, TanOp, Atan2Op, ConcatenateOp, TransposeOp,
     DynamicUpdateSliceOp, SliceOp, CustomCallOp, IotaOp, ReduceOp, ReduceWindowOp,
-<<<<<<< HEAD
-    OrOp, AndOp, NotOp, ReverseOp, IsFiniteOp, GatherOp, PowOp, PadOp,
-    ScatterOp, SortOp, RemOp, FloorOp, CeilOp, ClampOp, CaseOp,
-=======
     OrOp, AndOp, NotOp, ReverseOp, IsFiniteOp, GatherOp, PowOp, PadOp, RemOp,
-    FloorOp, CeilOp, SortOp, ClampOp, CaseOp,
->>>>>>> 58b3827a
+    ScatterOp, FloorOp, CeilOp, SortOp, ClampOp, CaseOp,
 )
 from jaxlib.mlir.dialects.mhlo import (TopKOp, AsinOp, AcosOp, SinhOp, CoshOp, AsinhOp, AcoshOp, AtanhOp)
 from jax._src.lib.mlir.dialects import hlo
@@ -567,14 +557,10 @@
             elif comparison_direction == "NE":
                 cml_op = mb.logical_xor(x=lhs, y=rhs)
             else:
-<<<<<<< HEAD
-                raise ValueError("Boolean inequalities are not supported!")
-=======
                 raise ValueError(
                     f"Boolean comparison operations other than EQ and NE (such as GT, LT, GE, LE) are not supported! "
                     f"Attempted operation: {comparison_direction}"
                 )
->>>>>>> 58b3827a
         else:
             cml_op = cml_op_builder(x=lhs, y=rhs)
         context.add_result(op.result, cml_op)
@@ -922,24 +908,11 @@
         inputs = [context[input.get_name()] for input in op.inputs]
         init_values = [context[init_value.get_name()] for init_value in op.init_values]
 
-        def pad_maybe_int(*, x, pad, constant_val):
-            if types.is_float(x.dtype):
-                return mb.pad(x=x, pad=pad, constant_val=constant_val)
-            for i, (before, after) in enumerate(zip(pad[::2], pad[1::2])):
-                before = mb.fill(shape=x.shape[:i] + (before,) + x.shape[i + 1:], value=constant_val)
-                after = mb.fill(shape=x.shape[:i] + (after,) + x.shape[i + 1:], value=constant_val)
-                x = mb.concat(values=(before, x, after), axis=i)
-            return x
-
         # Pad the inputs if required
         if op.padding:
             padding = np.reshape(np.array(op.padding, dtype=np.int32), (2 * inputs_rank,))
             inputs = [
-<<<<<<< HEAD
-                pad_maybe_int(x=input, pad=padding, constant_val=mb.reduce_max(x=init_value))
-=======
                 pad_with_cast(x=input, pad=padding, constant_val=mb.reduce_max(x=init_value))
->>>>>>> 58b3827a
                 for input, init_value in zip(inputs, init_values)
             ]
 
@@ -991,20 +964,15 @@
                     for result in idx_result_types
                 ]
 
-<<<<<<< HEAD
-            mock_result_types = [RankedSliceType(i.shape, j.element_type) for i, j in zip(idx_result_types, result_types)]
-            results = self.__compute_windowed_reduction(
-=======
             results = compute_windowed_reduction(
                 converter=self,
->>>>>>> 58b3827a
                 context=context,
                 inputs=idx_inputs,
                 window_dimensions=idx_window_dimensions,
                 window_strides=idx_window_strides,
                 body=op.body,
                 init_values=init_values,
-                result_types=mock_result_types,
+                result_types=idx_result_types,
             )
 
             result_rank = inputs_rank - loop_shape_rank
@@ -1054,14 +1022,11 @@
         start_indices_rank = len(start_indices.shape)
 
         dim_numbers = hlo.GatherDimensionNumbers(op.dimension_numbers)
-<<<<<<< HEAD
         dim_mapping = dim_numbers.start_index_map
         dim_batches = dim_numbers.operand_batching_dims
 
         if dim_numbers.index_vector_dim != start_indices_rank - 1:
             raise ValueError("The `index_vector_dim` is only supported to be the last dimension")
-        if dim_batches != dim_numbers.start_indices_batching_dims:
-            raise ValueError("Operand and index batch dimensions are only supported if they match")
         inferred_sizes = np.array([
             1 if i in dim_mapping or i in dim_batches else
             operand.shape[i] for i in range(operand_rank)])
@@ -1089,10 +1054,6 @@
             raise ValueError("Batched operand dims gather is not supported!")
         if dim_numbers.start_indices_batching_dims != []:
             raise ValueError("Batched start indices gather is not supported!")
-=======
-        if dim_numbers.index_vector_dim != start_indices_rank - 1:
-            raise ValueError("The `index_vector_dim` is only supported to be the last dimension")
->>>>>>> 58b3827a
 
         result_rank = len(op.result.type.shape)
         slice_sizes = op.slice_sizes
@@ -1250,129 +1211,6 @@
             updates = mb.gather_nd(x=updates, indices=where)
             result = mb.scatter_nd(data=operand, indices=scatter_indices, updates=updates, mode=mode)
         context.add_result(op.results[0], result)
-
-    @register_stablehlo_op
-    def op_sort(self, context: TranslationContext, op: SortOp):
-        inputs = [context[operand.get_name()] for operand in op.inputs]
-        if len(tracing := op.comparator.blocks) != 1 or not isinstance(tracing := tracing[0].operations[-1], ReturnOp):
-            raise ValueError("Unsupported comparator format!")
-        tracing = tracing.operands[0].owner.opview
-        args = list(op.comparator.blocks[0].arguments)
-        selecting = any(isinstance(i, SelectOp) for i in op.comparator.blocks[0].operations)
-        priorities = self.__verify_totalsort(tracing, args, inputs) \
-                if selecting else self.__verify_lexsort(tracing, args, inputs)
-        if priorities is None:
-            raise ValueError("Unrecognized comparator format; only lexsort and float sort are supported!")
-
-        sort_dim, (key, ascending) = op.dimension.value, priorities[-1]
-        indices = mb.argsort(x=key, axis=sort_dim, ascending=ascending)
-        for key, ascending in priorities[-2::-1]:
-            gathered_key = mb.gather_along_axis(x=key, indices=indices, axis=sort_dim)
-            relative_indices = mb.argsort(x=gathered_key, axis=sort_dim, ascending=ascending)
-            indices = mb.gather_along_axis(x=indices, indices=relative_indices, axis=sort_dim)
-
-        for i, tensor in enumerate(inputs):
-            context.add_result(op.results[i], mb.gather_along_axis(x=tensor, indices=indices, axis=sort_dim))
-
-    def __verify_lexsort(self, tracing, args, inputs):
-        remaining, expecting, priorities = None, None, []
-        while tracing:
-            match tracing:
-                case CompareOp():
-                    direction = hlo.ComparisonDirectionAttr(tracing.comparison_direction).value
-                    if tracing.lhs not in args or tracing.rhs not in args:
-                        return None
-                    lhs, rhs = args.index(tracing.lhs), args.index(tracing.rhs)
-                    if (direction != "EQ" or expecting not in ((lhs, rhs), (rhs, lhs))) if expecting else (
-                            direction not in ("LT", "GT") or lhs // 2 != rhs // 2 or lhs + 1 != rhs):
-                        return None
-                    if not expecting:
-                        priorities.append((inputs[lhs // 2], direction == "LT"))
-                    expecting = None if expecting else (lhs, rhs)
-                    tracing, remaining = remaining, None
-                case OrOp() if not expecting:
-                    tracing, remaining = tracing.lhs.owner.opview, tracing.rhs.owner.opview
-                case AndOp() if expecting:
-                    tracing, remaining = tracing.lhs.owner.opview, tracing.rhs.owner.opview
-                case _:
-                    return None
-        return priorities
-
-    def __verify_totalsort(self, tracing, args, inputs):
-        if not isinstance(tracing, CompareOp) or len(args) > 2 or len(inputs) > 1:
-            return None
-        direction = hlo.ComparisonDirectionAttr(tracing.comparison_direction).value
-        lhs = self.__verify_zero_nan(tracing.lhs.owner.opview, args)
-        rhs = self.__verify_zero_nan(tracing.rhs.owner.opview, args)
-        if direction not in ("LT", "GT") or lhs is None or rhs is None or lhs == rhs:
-            return None
-        return [(inputs[lhs], direction == "LT")]
-
-    def __verify_zero_nan(self, tracing, args):
-        remaining, idx = None, None
-        selecting, comparing = [lambda x: np.array(x) == 0, np.isnan], ["EQ", "NE"]
-        while tracing:
-            match tracing:
-                case SelectOp():
-                    const = tracing.operands[1].owner.opview.value
-                    if not len(selecting) or not selecting.pop()(const):
-                        return None
-                    if len(selecting):
-                        remaining = tracing.operands[2].owner.opview
-                        tracing = tracing.operands[0].owner.opview
-                    else:
-                        if idx is None or tracing.operands[2] != args[idx]:
-                            return None
-                        tracing, remaining = tracing.operands[0].owner.opview, None
-                case CompareOp():
-                    direction = hlo.ComparisonDirectionAttr(tracing.comparison_direction).value
-                    if not len(comparing) or direction != comparing.pop():
-                        return None
-                    if len(comparing):
-                        if tracing.lhs != tracing.rhs or tracing.lhs not in args or len(selecting) != 1:
-                            return None
-                        idx = args.index(tracing.lhs)
-                        tracing, remaining = remaining, None
-                    else:
-                        const = np.array(tracing.rhs.owner.opview.value)
-                        if const != 0 or tracing.lhs != args[idx]:
-                            return None
-                        tracing = None
-                case _:
-                    return None
-        return idx
-
-    @register_stablehlo_op
-    def op_clamp(self, context: TranslationContext, op: ClampOp):
-        min = context[op.min.get_name()]
-        max = context[op.max.get_name()]
-        operand = context[op.operand.get_name()]
-        result = mb.minimum(x=mb.maximum(x=operand, y=min), y=max)
-        context.add_result(op.results[0], result)
-
-    @register_stablehlo_op
-    def op_case(self, context: TranslationContext, op: CaseOp):
-        index = context[op.index.get_name()]
-
-        def params(i):
-            closure, args = [], []
-            for j in op.branches[i].blocks[0].operations:
-                for k in j.operands:
-                    if k.get_name() in context.variables[context.path()]:
-                        closure.append(k)
-                        args.append(context[k.get_name()])
-            return (closure, op.branches[i], args)
-
-        # TODO: the branches should only be invoked inside the _true_fn and _false_fn
-        remaining = self.__invoke_hlo_function(context, "branch_default", *params(-1))
-        for i in reversed(range(len(op.branches) - 1)):
-            current = self.__invoke_hlo_function(context, f"branch_{i}", *params(i))
-            remaining = mb.cond(
-                    pred=mb.equal(x=index, y=i),
-                    _true_fn=(lambda x: lambda: x)(current),
-                    _false_fn=(lambda x: lambda: x)(remaining))
-        for i, result in enumerate(remaining):
-            context.add_result(op.results[i], result)
 
     @register_stablehlo_op
     def op_custom_call(self, context: TranslationContext, op: CustomCallOp):
