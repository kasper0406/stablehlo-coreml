import jax
import jax.export
import jax.numpy as jnp
from jax.experimental import export
from jax._src.lib.mlir import ir
from jax._src.interpreters import mlir as jax_mlir
import numpy as np

from stablehlo_coreml.converter import convert
import coremltools as ct
from coremltools.converters.mil.testing_utils import compare_backend
from coremltools.converters.mil.mil import Program, Block

from functools import partial


def test_addition():
    run_and_compare(jnp.add, (jnp.float32(1), jnp.float32(1)))
    run_and_compare(jnp.add, (jnp.zeros((2, 2, 2)), jnp.zeros((2, 2, 2))))


def test_tensor_multiplication():
    def scalar_product(lhs, rhs):
        return jnp.einsum("a,a", lhs, rhs)

    def scalar_with_vector(lhs, rhs):
        return jnp.einsum("a,b->ab", lhs, rhs)

    def scalar_with_matrix(lhs, rhs):
        return jnp.einsum("a,bc->abc", lhs, rhs)

    def vector_with_matrix(lhs, rhs):
        return jnp.einsum("a,ab->b", lhs, rhs)

    def matrix_multiplication(lhs, rhs):
        return jnp.einsum("ij,jk -> ik", lhs, rhs)

    def outer_product_with_single_batch_dim(lhs, rhs):
        return jnp.einsum("abc,ajk->abcjk", lhs, rhs)

    def single_contraction_single_batch(lhs, rhs):
        return jnp.einsum("abcd,ackl->abdkl", lhs, rhs)

    def two_contractions_single_batch(lhs, rhs):
        return jnp.einsum("abcd,ackd->abk", lhs, rhs)

    def three_contractions_single_batch(lhs, rhs):
        return jnp.einsum("abcd,acbd->a", lhs, rhs)

    def contract_all(lhs, rhs):
        return jnp.einsum("abcd,acbd", lhs, rhs)

    def full_tensor_product(lhs, rhs):
        return jnp.einsum("ab,ihj->abihj", lhs, rhs)

    def full_tensor_product_1_4(lhs, rhs):
        return jnp.einsum("a,ihjk->aihjk", lhs, rhs)

    def full_tensor_product_3_2(lhs, rhs):
        return jnp.einsum("abc,ih->abcih", lhs, rhs)

    def full_tensor_product_4_1(lhs, rhs):
        return jnp.einsum("abcd,i->abcdi", lhs, rhs)

    run_and_compare(scalar_product, (jnp.zeros((1)), jnp.zeros((1))))
    run_and_compare(scalar_with_vector, (jnp.zeros((1)), jnp.zeros((5))))
    run_and_compare(scalar_with_matrix, (jnp.zeros((1)), jnp.zeros((5, 3))))
    run_and_compare(vector_with_matrix, (jnp.zeros((5)), jnp.zeros((5, 3))))
    run_and_compare(matrix_multiplication, (jnp.zeros((3, 4)), jnp.zeros((4, 5))))
    run_and_compare(outer_product_with_single_batch_dim, (jnp.zeros((2, 3, 4)), jnp.zeros((2, 4, 5))))
    run_and_compare(single_contraction_single_batch, (jnp.zeros((2, 3, 4, 5)), jnp.zeros((2, 4, 2, 5))))
    run_and_compare(two_contractions_single_batch, (jnp.zeros((2, 3, 4, 5)), jnp.zeros((2, 4, 2, 5))))
    run_and_compare(three_contractions_single_batch, (jnp.zeros((2, 3, 4, 5)), jnp.zeros((2, 4, 3, 5))))
    run_and_compare(contract_all, (jnp.zeros((2, 3, 4, 5)), jnp.zeros((2, 4, 3, 5))))
    run_and_compare(full_tensor_product, (jnp.zeros((2, 3)), jnp.zeros((2, 4, 3))))

    # Test the full tensor product with a big dimensions, and ensure that the program gets handled by a dynamic loop
    run_and_compare(full_tensor_product, (jnp.zeros((10, 3)), jnp.zeros((15, 20, 3))))
    run_and_compare(full_tensor_product_1_4, (jnp.zeros((10,)), jnp.zeros((15, 20, 5, 3))))
    run_and_compare(full_tensor_product_1_4, (jnp.zeros((2,)), jnp.zeros((2, 2, 2, 3))))
    run_and_compare(full_tensor_product_3_2, (jnp.zeros((20, 10, 3)), jnp.zeros((15, 3))))
    run_and_compare(full_tensor_product_3_2, (jnp.zeros((2, 2, 3)), jnp.zeros((2, 3))))
    run_and_compare(full_tensor_product_4_1, (jnp.zeros(((15, 20, 5, 3))), jnp.zeros((10,))))
    run_and_compare(full_tensor_product_4_1, (jnp.zeros(((2, 2, 2, 3))), jnp.zeros((2,))))


<<<<<<< HEAD
def test_reduction():
    run_and_compare(partial(jnp.max, axis=1), (jnp.zeros((2, 3, 4)),))
    run_and_compare(partial(jnp.max, axis=1, keepdims=True), (jnp.zeros((2, 3, 4)),))
    run_and_compare(partial(jnp.sum, axis=0), (jnp.zeros((2, 3, 4)),))
    run_and_compare(partial(jnp.sum, axis=1), (jnp.zeros((2, 3, 4)),))
    run_and_compare(partial(jnp.sum, axis=2), (jnp.zeros((2, 3, 4)),))
    run_and_compare(partial(jnp.sum, axis=(0, 2)), (jnp.zeros((2, 3, 4)),))
    run_and_compare(partial(jnp.sum, axis=(0, 1, 2)), (jnp.zeros((2, 3, 4)),))
    run_and_compare(partial(jnp.min, axis=0), (jnp.zeros((2, 3, 4)),))
    run_and_compare(partial(jnp.min, axis=(1, 2)), (jnp.zeros((2, 3, 4)),))
    run_and_compare(partial(jnp.mean, axis=0), (jnp.zeros((2, 3, 4)),))
    run_and_compare(partial(jnp.prod, axis=1), (jnp.zeros((2, 3, 4)),))

    # TODO: These are much harder matching on
    # run_and_compare(partial(jnp.argmax, axis=1), (jnp.zeros((2, 3, 4)),))
    # run_and_compare(partial(jnp.argmin, axis=1), (jnp.zeros((2, 3, 4)),))
=======
def test_topk():
    input_shape = (3, 5, 10)
    run_and_compare(partial(jax.lax.top_k, k=3), (jnp.zeros(input_shape),))
>>>>>>> db50958d


def jax_export(jax_func, input_spec):
    def compute_input_shapes(input_specs):
        shapes = []
        for input_spec in input_specs:
            if isinstance(input_spec, (list, tuple)):
                # We only unwrap the shapes for one level
                shapes.append(input_spec)
            else:
                shapes.append(jax.ShapeDtypeStruct(input_spec.shape, input_spec.dtype))
        return shapes
    input_shapes = compute_input_shapes(input_spec)
    jax_exported = export.export(jax.jit(jax_func))(*input_shapes)
    return jax_exported


def generate_random_from_shape(input_spec, key=jax.random.PRNGKey):
    shape = input_spec.shape
    dtype = input_spec.dtype
    output = jax.random.uniform(key=key, shape=shape, dtype=dtype, minval=-10, maxval=10)
    return output


def flatten(nested_list):
    def visit(lst):
        flat = []
        for element in lst:
            if isinstance(element, (list, tuple)):
                flat += visit(element)
            else:
                flat.append(element)
        return flat
    return visit(nested_list)


def __nest_flat_jax_input_to_input_spec(input_spec, flat_input):
    idx = 0

    def visit(lst):
        nonlocal idx
        result = []
        for element in lst:
            if isinstance(element, (list, tuple)):
                result.append(visit(element))
            else:
                if idx >= len(flat_input):
                    raise ValueError(
                        "flat_input had too many inputs to fit input_spec. "
                        f"Input spec: {input_spec}, Flat input: {flat_input}")
                result.append(flat_input[idx])
                idx += 1
        return result

    structured_input = visit(input_spec)
    if idx != len(flat_input):
        raise ValueError("flat_input had too few inputs to fill input_spec. "
                         f"Input spec: {input_spec}, Flat input: {flat_input}")

    return structured_input


def _count_program_complexity(mil_program: Program):
    """
    Counts the number of instructions in the given `mil_program`
    This is used to ensure we don't generate crazy big programs
    """
    def count_block(block: Block):
        complexity = 0
        for op in block.operations:
            for child_block in op.blocks:
                complexity += count_block(child_block)
            complexity += 1
        return complexity

    total_complexity = 0
    for func in mil_program.functions.values():
        total_complexity += count_block(func)
    return total_complexity


def run_and_compare(jax_func, input_spec, max_complexity: int = 10_000):
    jax_func = jax.jit(jax_func)
    exported = jax_export(jax_func, input_spec)
    context = jax_mlir.make_ir_context()
    hlo_module = ir.Module.parse(exported.mlir_module(), context=context)
    # print(f"HLO module: {hlo_module}")

    mil_program = convert(hlo_module, minimum_deployment_target=ct.target.iOS18)
    program_complexity = _count_program_complexity(mil_program)
    if program_complexity > max_complexity:
        raise ValueError(
            f"Generated a MIL program with complexity {program_complexity}, "
            "max allowed complexity is {max_complexity}"
        )

    pipeline = ct.PassPipeline.DEFAULT
    # We temporarily avoid fp16 conversions in tests because of https://github.com/apple/coremltools/issues/2324
    passes_to_remove = [
         'common::add_fp16_cast'
    ]
    pipeline.remove_passes(passes_to_remove)

    cml_model = ct.convert(
        mil_program,
        source="milinternal",
        minimum_deployment_target=ct.target.iOS18,
        pass_pipeline=pipeline,
    )

    # Generate random inputs that matches cml_model input spec
    cml_input_key_values = {}
    jax_input_values = []
    key = jax.random.PRNGKey(0)
    for input_name, input_shape in zip(cml_model.input_description, exported.in_avals):
        key, value_key = jax.random.split(key, num=2)
        input_value = generate_random_from_shape(input_shape, value_key)
        cml_input_key_values[input_name] = input_value
        jax_input_values.append(input_value)

    # Transfor the input to match the Jax model, and call it
    jax_input_values = __nest_flat_jax_input_to_input_spec(input_spec, jax_input_values)
    expected_output = jax_func(*jax_input_values)

    # TODO(knielsen): Is there a nicer way of doing this?
    if not isinstance(expected_output, (list, tuple)):
        expected_output = (expected_output, )

    # Prepare the output for comparison
    cml_expected_outputs = {}
    for output_name, output_value in zip(cml_model.output_description, flatten(expected_output)):
        cml_expected_outputs[output_name] = np.asarray(output_value)

    compare_backend(cml_model, cml_input_key_values, cml_expected_outputs)<|MERGE_RESOLUTION|>--- conflicted
+++ resolved
@@ -84,7 +84,6 @@
     run_and_compare(full_tensor_product_4_1, (jnp.zeros(((2, 2, 2, 3))), jnp.zeros((2,))))
 
 
-<<<<<<< HEAD
 def test_reduction():
     run_and_compare(partial(jnp.max, axis=1), (jnp.zeros((2, 3, 4)),))
     run_and_compare(partial(jnp.max, axis=1, keepdims=True), (jnp.zeros((2, 3, 4)),))
@@ -101,11 +100,11 @@
     # TODO: These are much harder matching on
     # run_and_compare(partial(jnp.argmax, axis=1), (jnp.zeros((2, 3, 4)),))
     # run_and_compare(partial(jnp.argmin, axis=1), (jnp.zeros((2, 3, 4)),))
-=======
+
+
 def test_topk():
     input_shape = (3, 5, 10)
     run_and_compare(partial(jax.lax.top_k, k=3), (jnp.zeros(input_shape),))
->>>>>>> db50958d
 
 
 def jax_export(jax_func, input_spec):
